--- conflicted
+++ resolved
@@ -71,7 +71,6 @@
 		fmt.Println(err)
 		os.Exit(1)
 	}
-<<<<<<< HEAD
 
 	// create bacalhau job
 	fmt.Println("## Creating Bacalhau Job ##")
@@ -93,8 +92,6 @@
 	}
 	DownloadBacalhauResults(jobDir, submittedJob, results)
 	fmt.Println("Your job results have been downloaded to " + jobDir)
-=======
 	bacalhauCmd := InstructionToBacalhauCmd(instruction.InputCIDs[0], instruction.Container, instruction.Cmd, *gpu)
 	fmt.Println(bacalhauCmd)
->>>>>>> 03aec7a0
 }