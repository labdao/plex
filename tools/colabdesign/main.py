# standard library imports
import os
import time
import signal
import sys
import random
import string
# import re
import json
import numpy as np
import matplotlib.pyplot as plt
import ipywidgets as widgets
import py3Dmol
from google.colab import files
<<<<<<< HEAD
from IPython.display import display, HTML
import subprocess
import pandas as pd
=======
from IPython.display import display # , HTML

print("Starting main.py...")

if 'RFdiffusion' not in sys.path:
  os.environ["DGLBACKEND"] = "pytorch"
  sys.path.append('RFdiffusion')
>>>>>>> c83ff825

# third party imports
import hydra
from hydra import compose, initialize
from hydra.core.hydra_config import HydraConfig
from omegaconf import DictConfig, OmegaConf
from inference.utils import parse_pdb
from colabdesign.rf.utils import get_ca
from colabdesign.rf.utils import fix_contigs, fix_partial_contigs, fix_pdb, sym_it
from colabdesign.shared.protein import pdb_to_string
from colabdesign.shared.plot import plot_pseudo_3D

def get_files_from_directory(root_dir, extension, max_depth=3):
    pdb_files = []
    
    for root, dirs, files in os.walk(root_dir):
        depth = root[len(root_dir):].count(os.path.sep)
        
        if depth <= max_depth:
            for f in files:
                if f.endswith(extension):
                    pdb_files.append(os.path.join(root, f))
                    
            # Prune the directory list if we are at max_depth
            if depth == max_depth:
                del dirs[:]
    print("Found {} files with extension {} in directory {}".format(len(pdb_files), extension, root_dir))
    return pdb_files

def get_pdb(pdb_code=None):
  print("Getting PDB...", pdb_code)
  if pdb_code is None or pdb_code == "":
    # upload_dict = files.upload()
    # pdb_string = upload_dict[list(upload_dict.keys())[0]]
    # with open("tmp.pdb","wb") as out: out.write(pdb_string)
    print("Warning: no target pdb file.")
    return "tmp.pdb"
  elif os.path.isfile(pdb_code):
    return pdb_code
  elif len(pdb_code) == 4:
    if not os.path.isfile(f"{pdb_code}.pdb1"):
      os.system(f"wget -qnc https://files.rcsb.org/download/{pdb_code}.pdb1.gz")
      os.system(f"gunzip {pdb_code}.pdb1.gz")
    return f"{pdb_code}.pdb1"
  else:
    os.system(f"wget -qnc https://alphafold.ebi.ac.uk/files/AF-{pdb_code}-F1-model_v3.pdb")
    return f"AF-{pdb_code}-F1-model_v3.pdb"

def run_ananas(pdb_str, path, outputs_directory, sym=None):
  print("Running AnAnaS...")
  pdb_filename = f"{outputs_directory}/{path}/ananas_input.pdb"
  out_filename = f"{outputs_directory}/{path}/ananas.json"
  with open(pdb_filename,"w") as handle:
    handle.write(pdb_str)

  cmd = f"./ananas {pdb_filename} -u -j {out_filename}"
  if sym is None: os.system(cmd)
  else: os.system(f"{cmd} {sym}")

  # parse results
  try:
    out = json.loads(open(out_filename,"r").read())
    results,AU = out[0], out[-1]["AU"]
    group = AU["group"]
    chains = AU["chain names"]
    rmsd = results["Average_RMSD"]
    print(f"AnAnaS detected {group} symmetry at RMSD:{rmsd:.3}")

    C = np.array(results['transforms'][0]['CENTER'])
    A = [np.array(t["AXIS"]) for t in results['transforms']]

    # apply symmetry and filter to the asymmetric unit
    new_lines = []
    for line in pdb_str.split("\n"):
      if line.startswith("ATOM"):
        chain = line[21:22]
        if chain in chains:
          x = np.array([float(line[i:(i+8)]) for i in [30,38,46]])
          if group[0] == "c":
            x = sym_it(x,C,A[0])
          if group[0] == "d":
            x = sym_it(x,C,A[1],A[0])
          coord_str = "".join(["{:8.3f}".format(a) for a in x])
          new_lines.append(line[:30]+coord_str+line[54:])
      else:
        new_lines.append(line)
    return results, "\n".join(new_lines)

  except:
    return None, pdb_str

def run(command, steps, num_designs=1, visual="none"):
  print("Running command:", command)

  def run_command_and_get_pid(command):
    pid_file = '/dev/shm/pid'
    os.system(f'nohup {command} & echo $! > {pid_file}')
    with open(pid_file, 'r') as f:
      pid = int(f.read().strip())
    os.remove(pid_file)
    return pid

  def is_process_running(pid):
    try:
      os.kill(pid, 0)
    except OSError:
      return False
    else:
      return True

  run_output = widgets.Output()
  progress = widgets.FloatProgress(min=0, max=1, description='running', bar_style='info')
  display(widgets.VBox([progress, run_output]))

  # clear previous run
  for n in range(steps):
    if os.path.isfile(f"/dev/shm/{n}.pdb"):
      os.remove(f"/dev/shm/{n}.pdb")

  pid = run_command_and_get_pid(command)
  try:
    fail = False
    for _ in range(num_designs):

      # for each step check if output generated
      for n in range(steps):
        wait = True
        while wait and not fail:
          time.sleep(0.1)
          if os.path.isfile(f"/dev/shm/{n}.pdb"):
            pdb_str = open(f"/dev/shm/{n}.pdb").read()
            if pdb_str[-3:] == "TER":
              wait = False
            elif not is_process_running(pid):
              fail = True
          elif not is_process_running(pid):
            fail = True

        if fail:
          progress.bar_style = 'danger'
          progress.description = "failed"
          break

        else:
          progress.value = (n+1) / steps
          if visual != "none":
            with run_output:
              run_output.clear_output(wait=True)
              if visual == "image":
                xyz, bfact = get_ca(f"/dev/shm/{n}.pdb", get_bfact=True)
                fig = plt.figure()
                fig.set_dpi(100);fig.set_figwidth(6);fig.set_figheight(6)
                ax1 = fig.add_subplot(111);ax1.set_xticks([]);ax1.set_yticks([])
                plot_pseudo_3D(xyz, c=bfact, cmin=0.5, cmax=0.9, ax=ax1)
                plt.show()
              if visual == "interactive":
                view = py3Dmol.view(js='https://3dmol.org/build/3Dmol.js')
                view.addModel(pdb_str,'pdb')
                view.setStyle({'cartoon': {'colorscheme': {'prop':'b','gradient': 'roygb','min':0.5,'max':0.9}}})
                view.zoomTo()
                view.show()
        if os.path.exists(f"/dev/shm/{n}.pdb"):
          os.remove(f"/dev/shm/{n}.pdb")
      if fail:
        progress.bar_style = 'danger'
        progress.description = "failed"
        break

    while is_process_running(pid):
      time.sleep(0.1)

  except KeyboardInterrupt:
    os.kill(pid, signal.SIGTERM)
    progress.bar_style = 'danger'
    progress.description = "stopped"

def run_diffusion(contigs, path, pdb=None, iterations=50,
                  symmetry="none", order=1, hotspot=None,
                  chains=None, add_potential=False,
                  num_designs=1, use_beta_model=False, visual="none", outputs_directory="outputs"):

  print("Running diffusion with contigs:", contigs, "and path:", path)
  full_path = f"{outputs_directory}/{path}"
  os.makedirs(full_path, exist_ok=True)
  opts = [f"inference.output_prefix={full_path}",
          f"inference.num_designs={num_designs}"]

  if chains == "": chains = None

  # determine symmetry type
  if symmetry in ["auto","cyclic","dihedral"]:
    if symmetry == "auto":
      sym, copies = None, 1
    else:
      sym, copies = {"cyclic":(f"c{order}",order),
                      "dihedral":(f"d{order}",order*2)}[symmetry]
  else:
    symmetry = None
    sym, copies = None, 1

  # determine mode
  contigs = contigs.replace(","," ").replace(":"," ").split()
  is_fixed, is_free = False, False
  fixed_chains = []
  for contig in contigs:
    for x in contig.split("/"):
      a = x.split("-")[0]
      if a[0].isalpha():
        is_fixed = True
        if a[0] not in fixed_chains:
          fixed_chains.append(a[0])
      if a.isnumeric():
        is_free = True
  if len(contigs) == 0 or not is_free:
    mode = "partial"
  elif is_fixed:
    mode = "fixed"
  else:
    mode = "free"

  # fix input contigs
  if mode in ["partial","fixed"]:
    pdb_str = pdb_to_string(get_pdb(pdb), chains=chains)
    if symmetry == "auto":
      a, pdb_str = run_ananas(pdb_str, path, outputs_directory)
      if a is None:
        print(f'ERROR: no symmetry detected')
        symmetry = None
        sym, copies = None, 1
      else:
        if a["group"][0] == "c":
          symmetry = "cyclic"
          sym, copies = a["group"], int(a["group"][1:])
        elif a["group"][0] == "d":
          symmetry = "dihedral"
          sym, copies = a["group"], 2 * int(a["group"][1:])
        else:
          print(f'ERROR: the detected symmetry ({a["group"]}) not currently supported')
          symmetry = None
          sym, copies = None, 1

    elif mode == "fixed":
      pdb_str = pdb_to_string(pdb_str, chains=fixed_chains)

    pdb_filename = f"{full_path}/input.pdb"
    with open(pdb_filename, "w") as handle:
      handle.write(pdb_str)

    parsed_pdb = parse_pdb(pdb_filename)
    opts.append(f"inference.input_pdb={pdb_filename}")
    if mode in ["partial"]:
      iterations = int(80 * (iterations / 200))
      opts.append(f"diffuser.partial_T={iterations}")
      contigs = fix_partial_contigs(contigs, parsed_pdb)
    else:
      opts.append(f"diffuser.T={iterations}")
      contigs = fix_contigs(contigs, parsed_pdb)
  else:
    opts.append(f"diffuser.T={iterations}")
    parsed_pdb = None
    contigs = fix_contigs(contigs, parsed_pdb)

  if hotspot is not None and hotspot != "":
    opts.append(f"ppi.hotspot_res=[{hotspot}]")

  # setup symmetry
  if sym is not None:
    sym_opts = ["--config-name symmetry", f"inference.symmetry={sym}"]
    if add_potential:
      sym_opts += ["'potentials.guiding_potentials=[\"type:olig_contacts,weight_intra:1,weight_inter:0.1\"]'",
                    "potentials.olig_intra_all=True","potentials.olig_inter_all=True",
                    "potentials.guide_scale=2","potentials.guide_decay=quadratic"]
    opts = sym_opts + opts
    contigs = sum([contigs] * copies,[])

  opts.append(f"'contigmap.contigs=[{' '.join(contigs)}]'")
  opts += ["inference.dump_pdb=True","inference.dump_pdb_path='/dev/shm'"]
  if use_beta_model:
    opts += ["inference.ckpt_override_path=./RFdiffusion/models/Complex_beta_ckpt.pt"]

  print("mode:", mode)
  print("output:", full_path)
  print("contigs:", contigs)

  opts_str = " ".join(opts)
  cmd = f"./RFdiffusion/run_inference.py {opts_str}"
  print(cmd)

  # RUN
  run(cmd, iterations, num_designs, visual=visual)

  # fix pdbs
  for n in range(num_designs):
    pdbs = [f"{outputs_directory}/traj/{path}_{n}_pX0_traj.pdb",
            f"{outputs_directory}/traj/{path}_{n}_Xt-1_traj.pdb",
            f"{full_path}_{n}.pdb"]
    for pdb in pdbs:
      with open(pdb,"r") as handle: pdb_str = handle.read()
      with open(pdb,"w") as handle: handle.write(fix_pdb(pdb_str, contigs))

  return contigs, copies

def prodigy_run(csv_path, pdb_path):
    df = pd.read_csv(csv_path)
    for i,r in df.iterrows():
        design = r['design']
        n = r['n']
        file_path = f"{pdb_path}/design{design}_n{n}.pdb"
        print(file_path)
        try:
            subprocess.run(["prodigy", "-q", file_path], stdout=open('temp.txt', 'w'), check=True)
            with open('temp.txt', 'r') as f:
                lines = f.readlines()
                if lines:  # Check if lines is not empty
                    affinity = float(lines[0].split(' ')[-1].split('/')[0])
                    df.loc[i,'affinity'] = affinity
                else:
                    print(f"No output from prodigy for {r['path']}")
                    # Handle the case where prodigy did not produce output
        except subprocess.CalledProcessError:
            print(f"Prodigy command failed for {r['path']}")
    # export results
    df.to_csv(f"{csv_path}",index=None)

@hydra.main(version_base=None, config_path="conf", config_name="config")
def my_app(cfg : DictConfig) -> None:
    print(OmegaConf.to_yaml(cfg))
    print(f"Working directory : {os.getcwd()}")

    # defining output directory
    if cfg.outputs.directory is None:
        outputs_directory = hydra.core.hydra_config.HydraConfig.get().runtime.output_dir
    else:
        outputs_directory = cfg.outputs.directory
    print(f"Output directory  : {outputs_directory}")

    # defining input files
    input_target_path = get_files_from_directory(cfg.inputs.target_directory, ".pdb")
    if cfg.inputs.target_pattern is not None:
        input_target_path = [file for file in input_target_path if cfg.inputs.target_pattern in file]
    if not isinstance(input_target_path, list):
        input_target_path = [input_target_path]
    print("Identified Targets : ", input_target_path)
    
    # running design for every input target file
    for target_path in input_target_path:
        # for binder_path in input_binder_path:
        
            
        start_time = time.time()

        name = cfg.params.basic_settings.experiment_name
        pdb = target_path # cfg.basic_settings.pdb
        hotspot = cfg.params.advanced_settings.hotspot.replace(" ", "")
        iterations = cfg.params.expert_settings.RFDiffusion_Binder.iterations
        num_designs = cfg.params.basic_settings.num_designs
        use_beta_model = cfg.params.advanced_settings.use_beta_model
        visual = cfg.params.expert_settings.RFDiffusion_Binder.visual

        # symmetry settings
        symmetry = cfg.params.expert_settings.RFDiffusion_Symmetry.symmetry
        order = cfg.params.expert_settings.RFDiffusion_Symmetry.order
        chains = cfg.params.expert_settings.RFDiffusion_Symmetry.chains
        add_potential = cfg.params.expert_settings.RFDiffusion_Symmetry.add_potential

        # contig assembly
        ##TODO: simplify load contig parameters
        binder_length = cfg.params.basic_settings.binder_length
        pdb_chain = cfg.params.basic_settings.pdb_chain
        pdb_start_residue = cfg.params.advanced_settings.pdb_start_residue
        pdb_end_residue = cfg.params.advanced_settings.pdb_end_residue
        min_binder_length = cfg.params.advanced_settings.min_binder_length
        max_binder_length = cfg.params.advanced_settings.max_binder_length
        contigs_override = cfg.params.expert_settings.RFDiffusion_Binder.contigs_override

        ## binder length
        if min_binder_length != None and max_binder_length != None:
            binder_length_constructed = str(min_binder_length) + "-" + str(max_binder_length)
        else:
            binder_length_constructed = str(binder_length) + "-" + str(binder_length)

<<<<<<< HEAD
        ## residue start
        if pdb_start_residue != None and pdb_end_residue != None:
            residue_constructed = str(pdb_start_residue) + "-" + str(pdb_end_residue)
        else:
            residue_constructed = ""

        ## contig assembly
        contigs_constructed = pdb_chain + residue_constructed + "/0: " + binder_length_constructed
        if contigs_override == "":
            contigs = contigs_constructed
        else:
            contigs = contigs_override

        # determine where to save
        path = name
        while os.path.exists(f"{outputs_directory}/{path}_0.pdb"):
          path = name + "_" + ''.join(random.choices(string.ascii_lowercase + string.digits, k=5))

        flags = {"contigs":contigs,
                "pdb":pdb,
                "order":order,
                "iterations":iterations,
                "symmetry":symmetry,
                "hotspot":hotspot,
                "path":path,
                "chains":chains,
                "add_potential":add_potential,
                "num_designs":num_designs,
                "use_beta_model":use_beta_model,
                "visual":visual,
                "outputs_directory":outputs_directory}

        for k,v in flags.items():
          if isinstance(v,str):
            flags[k] = v.replace("'","").replace('"','')

        contigs, copies = run_diffusion(**flags)

        num_seqs = cfg.params.expert_settings.ProteinMPNN.num_seqs
        initial_guess = cfg.params.expert_settings.ProteinMPNN.initial_guess
        num_recycles = cfg.params.expert_settings.Alphafold.num_recycles
        use_multimer = cfg.params.expert_settings.Alphafold.use_multimer
        rm_aa = cfg.params.expert_settings.ProteinMPNN.rm_aa
        mpnn_sampling_temp = cfg.params.expert_settings.ProteinMPNN.mpnn_sampling_temp
        use_solubleMPNN = cfg.params.expert_settings.ProteinMPNN.use_solubleMPNN

        if not os.path.isfile("params/done.txt"):
          print("downloading AlphaFold params...")
          while not os.path.isfile("params/done.txt"):
            time.sleep(5)

        contigs_str = ":".join(contigs)
        opts = [f"--pdb={outputs_directory}/{path}_0.pdb",
                f"--loc={outputs_directory}/{path}",
                f"--contig={contigs_str}",
                f"--copies={copies}",
                f"--num_seqs={num_seqs}",
                f"--num_recycles={num_recycles}",
                f"--rm_aa={rm_aa}",
                f"--mpnn_sampling_temp={mpnn_sampling_temp}",
                f"--num_designs={num_designs}"]
        if initial_guess: opts.append("--initial_guess")
        if use_multimer: opts.append("--use_multimer")
        if use_solubleMPNN: opts.append("--use_soluble")
        opts = ' '.join(opts)

        command_design = f"python colabdesign/rf/designability_test.py {opts}"
        os.system(command_design)

        print("running Prodigy")
        prodigy_run(f"{outputs_directory}/{path}/mpnn_results.csv", f"{outputs_directory}/{path}/all_pdb")

        command_mv = f"mkdir {outputs_directory}/{path}/traj && mv {outputs_directory}/traj/{path}* {outputs_directory}/{path}/traj && mv {outputs_directory}/{path}_* {outputs_directory}/{path}"
        command_zip = f"zip -r {path}.result.zip {outputs_directory}/{path}*"
        command_collect = f"mv {path}.result.zip /{outputs_directory} && mv {outputs_directory}/{path}/best.pdb /{outputs_directory}/{path}_best.pdb && mv {outputs_directory}/{path}/mpnn_results.csv /{outputs_directory}/{path}_scores.csv"
        os.system(command_mv)
        os.system(command_zip)
        os.system(command_collect)

        print("design complete...")
        end_time = time.time()
        duration = end_time - start_time
        print(f"executed in {duration:.2f} seconds.")

if __name__ == "__main__":
    my_app()
=======
# Initialize Hydra
print("Initializing Hydra...")
initialize(config_path="../inputs")
cfg = compose(config_name="config.yaml")
print(OmegaConf.to_yaml(cfg))

start_time = time.time()

print("running RFDiffusion...")
name = cfg.basic_settings.experiment_name
pdb = cfg.basic_settings.pdb
hotspot = cfg.advanced_settings.hotspot.replace(" ", "")
iterations = cfg.expert_settings.RFDiffusion_Binder.iterations
num_designs = cfg.basic_settings.num_designs
use_beta_model = cfg.advanced_settings.use_beta_model
visual = cfg.expert_settings.RFDiffusion_Binder.visual

# symmetry settings
symmetry = cfg.expert_settings.RFDiffusion_Symmetry.symmetry
order = cfg.expert_settings.RFDiffusion_Symmetry.order
chains = cfg.expert_settings.RFDiffusion_Symmetry.chains
add_potential = cfg.expert_settings.RFDiffusion_Symmetry.add_potential

# contig assembly
##TODO: simplify load contig parameters
binder_length = cfg.basic_settings.binder_length
pdb_chain = cfg.basic_settings.pdb_chain
pdb_start_residue = cfg.advanced_settings.pdb_start_residue
pdb_end_residue = cfg.advanced_settings.pdb_end_residue
min_binder_length = cfg.advanced_settings.min_binder_length
max_binder_length = cfg.advanced_settings.max_binder_length
contigs_override = cfg.expert_settings.RFDiffusion_Binder.contigs_override

## binder length
if min_binder_length != None and max_binder_length != None:
    binder_length_constructed = str(min_binder_length) + "-" + str(max_binder_length)
else:
    binder_length_constructed = str(binder_length) + "-" + str(binder_length)

## residue start
if pdb_start_residue != None and pdb_end_residue != None:
    residue_constructed = str(pdb_start_residue) + "-" + str(pdb_end_residue)
else:
    residue_constructed = ""

## contig assembly
contigs_constructed = pdb_chain + residue_constructed + "/0: " + binder_length_constructed
if contigs_override == "":
    contigs = contigs_constructed
else:
    contigs = contigs_override

# determine where to save
path = name
while os.path.exists(f"outputs/{path}_0.pdb"):
  path = name + "_" + ''.join(random.choices(string.ascii_lowercase + string.digits, k=5))

flags = {"contigs":contigs,
        "pdb":pdb,
        "order":order,
        "iterations":iterations,
        "symmetry":symmetry,
        "hotspot":hotspot,
        "path":path,
        "chains":chains,
        "add_potential":add_potential,
        "num_designs":num_designs,
        "use_beta_model":use_beta_model,
        "visual":visual}

for k,v in flags.items():
  if isinstance(v,str):
    flags[k] = v.replace("'","").replace('"','')

contigs, copies = run_diffusion(**flags)

#@title run **ProteinMPNN** to generate a sequence and **AlphaFold** to validate
num_seqs = cfg.expert_settings.ProteinMPNN.num_seqs
initial_guess = cfg.expert_settings.ProteinMPNN.initial_guess
num_recycles = cfg.expert_settings.Alphafold.num_recycles
use_multimer = cfg.expert_settings.Alphafold.use_multimer
rm_aa = cfg.expert_settings.ProteinMPNN.rm_aa
mpnn_sampling_temp = cfg.expert_settings.ProteinMPNN.mpnn_sampling_temp
use_solubleMPNN = cfg.expert_settings.ProteinMPNN.use_solubleMPNN

contigs_str = ":".join(contigs)
opts = [f"--pdb=outputs/{path}_0.pdb",
        f"--loc=outputs/{path}",
        f"--contig={contigs_str}",
        f"--copies={copies}",
        f"--num_seqs={num_seqs}",
        f"--num_recycles={num_recycles}",
        f"--rm_aa={rm_aa}",
        f"--mpnn_sampling_temp={mpnn_sampling_temp}",
        f"--num_designs={num_designs}"]
if initial_guess: opts.append("--initial_guess")
if use_multimer: opts.append("--use_multimer")
if use_solubleMPNN: opts.append("--use_soluble")
opts = ' '.join(opts)

command_design = f"python colabdesign/rf/designability_test.py {opts}"
os.system(command_design)

command_mv = f"mkdir outputs/{path}/traj && mv outputs/traj/{path}* outputs/{path}/traj && mv outputs/{path}_* outputs/{path}"
command_zip = f"zip -r {path}.result.zip outputs/{path}*"
command_collect = f"mv {path}.result.zip /outputs && mv outputs/{path}/best.pdb /outputs && mv outputs/{path}/mpnn_results.csv /outputs && mv outputs/{path}/design.fasta /outputs"
os.system(command_mv)
os.system(command_zip)
os.system(command_collect)

print("design complete...")
end_time = time.time()
duration = end_time - start_time
print(f"executed in {duration:.2f} seconds.")

print("Completed main.py...")
>>>>>>> c83ff825
<|MERGE_RESOLUTION|>--- conflicted
+++ resolved
@@ -5,26 +5,61 @@
 import sys
 import random
 import string
-# import re
+import re
 import json
 import numpy as np
 import matplotlib.pyplot as plt
 import ipywidgets as widgets
 import py3Dmol
 from google.colab import files
-<<<<<<< HEAD
 from IPython.display import display, HTML
-import subprocess
-import pandas as pd
-=======
-from IPython.display import display # , HTML
 
 print("Starting main.py...")
+
+# setup
+if not os.path.isdir("params"):
+  os.system("apt-get install aria2")
+  os.system("mkdir params")
+  # send param download into background
+  os.system("(\
+  aria2c -q -x 16 https://files.ipd.uw.edu/krypton/schedules.zip; \
+  aria2c -q -x 16 http://files.ipd.uw.edu/pub/RFdiffusion/6f5902ac237024bdd0c176cb93063dc4/Base_ckpt.pt; \
+  aria2c -q -x 16 http://files.ipd.uw.edu/pub/RFdiffusion/e29311f6f1bf1af907f9ef9f44b8328b/Complex_base_ckpt.pt; \
+  aria2c -q -x 16 http://files.ipd.uw.edu/pub/RFdiffusion/f572d396fae9206628714fb2ce00f72e/Complex_beta_ckpt.pt; \
+  aria2c -q -x 16 https://storage.googleapis.com/alphafold/alphafold_params_2022-12-06.tar; \
+  tar -xf alphafold_params_2022-12-06.tar -C params; \
+  touch params/done.txt) &")
+
+if not os.path.isdir("RFdiffusion"):
+  print("installing RFdiffusion...")
+  os.system("git clone https://github.com/sokrypton/RFdiffusion.git")
+  os.system("pip -q install jedi omegaconf hydra-core icecream pyrsistent")
+  os.system("pip install dgl==1.0.2+cu116 -f https://data.dgl.ai/wheels/cu116/repo.html")
+  os.system("cd RFdiffusion/env/SE3Transformer; pip -q install --no-cache-dir -r requirements.txt; pip -q install .")
+  os.system("wget -qnc https://files.ipd.uw.edu/krypton/ananas")
+  os.system("chmod +x ananas")
+
+if not os.path.isdir("colabdesign"):
+  print("installing ColabDesign...")
+  os.system("pip -q install git+https://github.com/sokrypton/ColabDesign.git")
+  os.system("ln -s /usr/local/lib/python3.*/dist-packages/colabdesign colabdesign")
+
+if not os.path.isdir("RFdiffusion/models"):
+  print("downloading RFdiffusion params...")
+  os.system("mkdir RFdiffusion/models")
+  models = ["Base_ckpt.pt","Complex_base_ckpt.pt","Complex_beta_ckpt.pt"]
+  for m in models:
+    while os.path.isfile(f"{m}.aria2"):
+      time.sleep(5)
+  os.system(f"mv {' '.join(models)} RFdiffusion/models")
+  os.system("unzip schedules.zip; rm schedules.zip")
 
 if 'RFdiffusion' not in sys.path:
   os.environ["DGLBACKEND"] = "pytorch"
   sys.path.append('RFdiffusion')
->>>>>>> c83ff825
+
+import subprocess
+import pandas as pd
 
 # third party imports
 import hydra
@@ -126,7 +161,7 @@
       pid = int(f.read().strip())
     os.remove(pid_file)
     return pid
-
+  
   def is_process_running(pid):
     try:
       os.kill(pid, 0)
@@ -406,7 +441,6 @@
         else:
             binder_length_constructed = str(binder_length) + "-" + str(binder_length)
 
-<<<<<<< HEAD
         ## residue start
         if pdb_start_residue != None and pdb_end_residue != None:
             residue_constructed = str(pdb_start_residue) + "-" + str(pdb_end_residue)
@@ -492,122 +526,4 @@
         print(f"executed in {duration:.2f} seconds.")
 
 if __name__ == "__main__":
-    my_app()
-=======
-# Initialize Hydra
-print("Initializing Hydra...")
-initialize(config_path="../inputs")
-cfg = compose(config_name="config.yaml")
-print(OmegaConf.to_yaml(cfg))
-
-start_time = time.time()
-
-print("running RFDiffusion...")
-name = cfg.basic_settings.experiment_name
-pdb = cfg.basic_settings.pdb
-hotspot = cfg.advanced_settings.hotspot.replace(" ", "")
-iterations = cfg.expert_settings.RFDiffusion_Binder.iterations
-num_designs = cfg.basic_settings.num_designs
-use_beta_model = cfg.advanced_settings.use_beta_model
-visual = cfg.expert_settings.RFDiffusion_Binder.visual
-
-# symmetry settings
-symmetry = cfg.expert_settings.RFDiffusion_Symmetry.symmetry
-order = cfg.expert_settings.RFDiffusion_Symmetry.order
-chains = cfg.expert_settings.RFDiffusion_Symmetry.chains
-add_potential = cfg.expert_settings.RFDiffusion_Symmetry.add_potential
-
-# contig assembly
-##TODO: simplify load contig parameters
-binder_length = cfg.basic_settings.binder_length
-pdb_chain = cfg.basic_settings.pdb_chain
-pdb_start_residue = cfg.advanced_settings.pdb_start_residue
-pdb_end_residue = cfg.advanced_settings.pdb_end_residue
-min_binder_length = cfg.advanced_settings.min_binder_length
-max_binder_length = cfg.advanced_settings.max_binder_length
-contigs_override = cfg.expert_settings.RFDiffusion_Binder.contigs_override
-
-## binder length
-if min_binder_length != None and max_binder_length != None:
-    binder_length_constructed = str(min_binder_length) + "-" + str(max_binder_length)
-else:
-    binder_length_constructed = str(binder_length) + "-" + str(binder_length)
-
-## residue start
-if pdb_start_residue != None and pdb_end_residue != None:
-    residue_constructed = str(pdb_start_residue) + "-" + str(pdb_end_residue)
-else:
-    residue_constructed = ""
-
-## contig assembly
-contigs_constructed = pdb_chain + residue_constructed + "/0: " + binder_length_constructed
-if contigs_override == "":
-    contigs = contigs_constructed
-else:
-    contigs = contigs_override
-
-# determine where to save
-path = name
-while os.path.exists(f"outputs/{path}_0.pdb"):
-  path = name + "_" + ''.join(random.choices(string.ascii_lowercase + string.digits, k=5))
-
-flags = {"contigs":contigs,
-        "pdb":pdb,
-        "order":order,
-        "iterations":iterations,
-        "symmetry":symmetry,
-        "hotspot":hotspot,
-        "path":path,
-        "chains":chains,
-        "add_potential":add_potential,
-        "num_designs":num_designs,
-        "use_beta_model":use_beta_model,
-        "visual":visual}
-
-for k,v in flags.items():
-  if isinstance(v,str):
-    flags[k] = v.replace("'","").replace('"','')
-
-contigs, copies = run_diffusion(**flags)
-
-#@title run **ProteinMPNN** to generate a sequence and **AlphaFold** to validate
-num_seqs = cfg.expert_settings.ProteinMPNN.num_seqs
-initial_guess = cfg.expert_settings.ProteinMPNN.initial_guess
-num_recycles = cfg.expert_settings.Alphafold.num_recycles
-use_multimer = cfg.expert_settings.Alphafold.use_multimer
-rm_aa = cfg.expert_settings.ProteinMPNN.rm_aa
-mpnn_sampling_temp = cfg.expert_settings.ProteinMPNN.mpnn_sampling_temp
-use_solubleMPNN = cfg.expert_settings.ProteinMPNN.use_solubleMPNN
-
-contigs_str = ":".join(contigs)
-opts = [f"--pdb=outputs/{path}_0.pdb",
-        f"--loc=outputs/{path}",
-        f"--contig={contigs_str}",
-        f"--copies={copies}",
-        f"--num_seqs={num_seqs}",
-        f"--num_recycles={num_recycles}",
-        f"--rm_aa={rm_aa}",
-        f"--mpnn_sampling_temp={mpnn_sampling_temp}",
-        f"--num_designs={num_designs}"]
-if initial_guess: opts.append("--initial_guess")
-if use_multimer: opts.append("--use_multimer")
-if use_solubleMPNN: opts.append("--use_soluble")
-opts = ' '.join(opts)
-
-command_design = f"python colabdesign/rf/designability_test.py {opts}"
-os.system(command_design)
-
-command_mv = f"mkdir outputs/{path}/traj && mv outputs/traj/{path}* outputs/{path}/traj && mv outputs/{path}_* outputs/{path}"
-command_zip = f"zip -r {path}.result.zip outputs/{path}*"
-command_collect = f"mv {path}.result.zip /outputs && mv outputs/{path}/best.pdb /outputs && mv outputs/{path}/mpnn_results.csv /outputs && mv outputs/{path}/design.fasta /outputs"
-os.system(command_mv)
-os.system(command_zip)
-os.system(command_collect)
-
-print("design complete...")
-end_time = time.time()
-duration = end_time - start_time
-print(f"executed in {duration:.2f} seconds.")
-
-print("Completed main.py...")
->>>>>>> c83ff825
+    my_app()