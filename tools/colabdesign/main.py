# standard library imports
import glob
import os
import time
import signal
import sys
import random
import string
import re
import json
import numpy as np
import matplotlib.pyplot as plt
import ipywidgets as widgets
import py3Dmol
import yaml
from google.colab import files
from IPython.display import display, HTML

print("Starting main.py...")

# setup
if not os.path.isdir("params"):
  os.system("apt-get install aria2")
  os.system("mkdir params")
  # send param download into background
  os.system("(\
  aria2c -q -x 16 https://files.ipd.uw.edu/krypton/schedules.zip; \
  aria2c -q -x 16 http://files.ipd.uw.edu/pub/RFdiffusion/6f5902ac237024bdd0c176cb93063dc4/Base_ckpt.pt; \
  aria2c -q -x 16 http://files.ipd.uw.edu/pub/RFdiffusion/e29311f6f1bf1af907f9ef9f44b8328b/Complex_base_ckpt.pt; \
  aria2c -q -x 16 http://files.ipd.uw.edu/pub/RFdiffusion/f572d396fae9206628714fb2ce00f72e/Complex_beta_ckpt.pt; \
  aria2c -q -x 16 https://storage.googleapis.com/alphafold/alphafold_params_2022-12-06.tar; \
  tar -xf alphafold_params_2022-12-06.tar -C params; \
  touch params/done.txt) &")

if not os.path.isdir("RFdiffusion"):
  print("installing RFdiffusion...")
  os.system("git clone https://github.com/sokrypton/RFdiffusion.git")
  os.system("pip -q install jedi omegaconf hydra-core icecream pyrsistent")
  os.system("pip install dgl==1.0.2+cu116 -f https://data.dgl.ai/wheels/cu116/repo.html")
  os.system("cd RFdiffusion/env/SE3Transformer; pip -q install --no-cache-dir -r requirements.txt; pip -q install .")
  os.system("wget -qnc https://files.ipd.uw.edu/krypton/ananas")
  os.system("chmod +x ananas")

if not os.path.isdir("colabdesign"):
  print("installing ColabDesign...")
  os.system("pip -q install git+https://github.com/sokrypton/ColabDesign.git")
  os.system("ln -s /usr/local/lib/python3.*/dist-packages/colabdesign colabdesign")

if not os.path.isdir("RFdiffusion/models"):
  print("downloading RFdiffusion params...")
  os.system("mkdir RFdiffusion/models")
  models = ["Base_ckpt.pt","Complex_base_ckpt.pt","Complex_beta_ckpt.pt"]
  for m in models:
    while os.path.isfile(f"{m}.aria2"):
      time.sleep(5)
  os.system(f"mv {' '.join(models)} RFdiffusion/models")
  os.system("unzip schedules.zip; rm schedules.zip")

if 'RFdiffusion' not in sys.path:
  os.environ["DGLBACKEND"] = "pytorch"
  sys.path.append('RFdiffusion')

import subprocess
import pandas as pd

# third party imports
import hydra
from hydra import compose, initialize
from hydra.core.hydra_config import HydraConfig
from omegaconf import DictConfig, OmegaConf
from inference.utils import parse_pdb
from colabdesign.rf.utils import get_ca
from colabdesign.rf.utils import fix_contigs, fix_partial_contigs, fix_pdb, sym_it
from colabdesign.shared.protein import pdb_to_string
from colabdesign.shared.plot import plot_pseudo_3D

def extract_deepest_keys(nested_dict, current_path="", deepest_keys=None):
    if deepest_keys is None:
        deepest_keys = {}

    for key, value in nested_dict.items():
        path = f"{current_path}.{key}" if current_path else key

        if isinstance(value, dict):
            extract_deepest_keys(value, path, deepest_keys)
        else:
            deepest_keys[path] = value

    return deepest_keys

def add_deepest_keys_to_dataframe(deepest_keys_values, df_results):
    for path, value in deepest_keys_values.items():
        # Handle special cases for certain keys
        if 'target_protein_directory' in path or 'binder_protein_template_directory' in path:
            value = os.path.splitext(os.path.basename(value))[0]

        # Add the values as a new column in df_results
        df_results[path] = value
    
    return df_results

import yaml

def enricher(multirun_path, cfg):

    # Find the scores file in multirun_path
    results_csv_path = None
    for file_name in os.listdir(f"{multirun_path}/"):
        if file_name.endswith("_scores.csv"):
            results_csv_path = os.path.join(multirun_path, file_name)
            break

    # Check if the mpnn_results.csv file is found
    if results_csv_path is None:
        print("No scores file found in the specified directory.")
        return

    # Read the scores csv into a DataFrame
    df_results = pd.read_csv(results_csv_path)

    # Extract and add the deepest level keys and values to df_results
    deepest_keys_values = extract_deepest_keys(OmegaConf.to_container(cfg))

    df_results = add_deepest_keys_to_dataframe(deepest_keys_values, df_results)

    # print('enriched results', df_results)

    df_results.to_csv(results_csv_path, index=False)

def get_files_from_directory(root_dir, extension, max_depth=3):
    pdb_files = []
    
    for root, dirs, files in os.walk(root_dir):
        depth = root[len(root_dir):].count(os.path.sep)
        
        if depth <= max_depth:
            for f in files:
                if f.endswith(extension):
                    pdb_files.append(os.path.join(root, f))
                    
            # Prune the directory list if we are at max_depth
            if depth == max_depth:
                del dirs[:]
    print("Found {} files with extension {} in directory {}".format(len(pdb_files), extension, root_dir))
    return pdb_files

def get_pdb(pdb_code=None):
  print("Getting PDB...", pdb_code)
  if pdb_code is None or pdb_code == "":
    # upload_dict = files.upload()
    # pdb_string = upload_dict[list(upload_dict.keys())[0]]
    # with open("tmp.pdb","wb") as out: out.write(pdb_string)
    print("Warning: no target pdb file.")
    return "tmp.pdb"
  elif os.path.isfile(pdb_code):
    return pdb_code
  elif len(pdb_code) == 4:
    if not os.path.isfile(f"{pdb_code}.pdb1"):
      os.system(f"wget -qnc https://files.rcsb.org/download/{pdb_code}.pdb1.gz")
      os.system(f"gunzip {pdb_code}.pdb1.gz")
    return f"{pdb_code}.pdb1"
  else:
    os.system(f"wget -qnc https://alphafold.ebi.ac.uk/files/AF-{pdb_code}-F1-model_v3.pdb")
    return f"AF-{pdb_code}-F1-model_v3.pdb"

def run_ananas(pdb_str, path, outputs_directory, sym=None):
  print("Running AnAnaS...")
  pdb_filename = f"{outputs_directory}/{path}/ananas_input.pdb"
  out_filename = f"{outputs_directory}/{path}/ananas.json"
  with open(pdb_filename,"w") as handle:
    handle.write(pdb_str)

  cmd = f"./ananas {pdb_filename} -u -j {out_filename}"
  if sym is None: os.system(cmd)
  else: os.system(f"{cmd} {sym}")

  # parse results
  try:
    out = json.loads(open(out_filename,"r").read())
    results,AU = out[0], out[-1]["AU"]
    group = AU["group"]
    chains = AU["chain names"]
    rmsd = results["Average_RMSD"]
    print(f"AnAnaS detected {group} symmetry at RMSD:{rmsd:.3}")

    C = np.array(results['transforms'][0]['CENTER'])
    A = [np.array(t["AXIS"]) for t in results['transforms']]

    # apply symmetry and filter to the asymmetric unit
    new_lines = []
    for line in pdb_str.split("\n"):
      if line.startswith("ATOM"):
        chain = line[21:22]
        if chain in chains:
          x = np.array([float(line[i:(i+8)]) for i in [30,38,46]])
          if group[0] == "c":
            x = sym_it(x,C,A[0])
          if group[0] == "d":
            x = sym_it(x,C,A[1],A[0])
          coord_str = "".join(["{:8.3f}".format(a) for a in x])
          new_lines.append(line[:30]+coord_str+line[54:])
      else:
        new_lines.append(line)
    return results, "\n".join(new_lines)

  except:
    return None, pdb_str

def run(command, steps, num_designs=1, visual="none"):
  print("Running command:", command)

  def run_command_and_get_pid(command):
    pid_file = '/dev/shm/pid'
    os.system(f'nohup {command} & echo $! > {pid_file}')
    with open(pid_file, 'r') as f:
      pid = int(f.read().strip())
    os.remove(pid_file)
    return pid
  
  def is_process_running(pid):
    try:
      os.kill(pid, 0)
    except OSError:
      return False
    else:
      return True

  run_output = widgets.Output()
  progress = widgets.FloatProgress(min=0, max=1, description='running', bar_style='info')
  display(widgets.VBox([progress, run_output]))

  # clear previous run
  for n in range(steps):
    if os.path.isfile(f"/dev/shm/{n}.pdb"):
      os.remove(f"/dev/shm/{n}.pdb")

  pid = run_command_and_get_pid(command)
  try:
    fail = False
    for _ in range(num_designs):

      # for each step check if output generated
      for n in range(steps):
        wait = True
        while wait and not fail:
          time.sleep(0.1)
          if os.path.isfile(f"/dev/shm/{n}.pdb"):
            pdb_str = open(f"/dev/shm/{n}.pdb").read()
            if pdb_str[-3:] == "TER":
              wait = False
            elif not is_process_running(pid):
              fail = True
          elif not is_process_running(pid):
            fail = True

        if fail:
          progress.bar_style = 'danger'
          progress.description = "failed"
          break

        else:
          progress.value = (n+1) / steps
          if visual != "none":
            with run_output:
              run_output.clear_output(wait=True)
              if visual == "image":
                xyz, bfact = get_ca(f"/dev/shm/{n}.pdb", get_bfact=True)
                fig = plt.figure()
                fig.set_dpi(100);fig.set_figwidth(6);fig.set_figheight(6)
                ax1 = fig.add_subplot(111);ax1.set_xticks([]);ax1.set_yticks([])
                plot_pseudo_3D(xyz, c=bfact, cmin=0.5, cmax=0.9, ax=ax1)
                plt.show()
              if visual == "interactive":
                view = py3Dmol.view(js='https://3dmol.org/build/3Dmol.js')
                view.addModel(pdb_str,'pdb')
                view.setStyle({'cartoon': {'colorscheme': {'prop':'b','gradient': 'roygb','min':0.5,'max':0.9}}})
                view.zoomTo()
                view.show()
        if os.path.exists(f"/dev/shm/{n}.pdb"):
          os.remove(f"/dev/shm/{n}.pdb")
      if fail:
        progress.bar_style = 'danger'
        progress.description = "failed"
        break

    while is_process_running(pid):
      time.sleep(0.1)

  except KeyboardInterrupt:
    os.kill(pid, signal.SIGTERM)
    progress.bar_style = 'danger'
    progress.description = "stopped"

def run_diffusion(contigs, path, pdb=None, iterations=50,
                  symmetry="none", order=1, hotspot=None,
                  chains=None, add_potential=False,
                  num_designs=1, use_beta_model=False, visual="none", outputs_directory="outputs"):

  print("Running diffusion with contigs:", contigs, "and path:", path)
  full_path = f"{outputs_directory}/{path}"
  os.makedirs(full_path, exist_ok=True)
  opts = [f"inference.output_prefix={full_path}",
          f"inference.num_designs={num_designs}"]

  if chains == "": chains = None

  # determine symmetry type
  if symmetry in ["auto","cyclic","dihedral"]:
    if symmetry == "auto":
      sym, copies = None, 1
    else:
      sym, copies = {"cyclic":(f"c{order}",order),
                      "dihedral":(f"d{order}",order*2)}[symmetry]
  else:
    symmetry = None
    sym, copies = None, 1

  # determine mode
  contigs = contigs.replace(","," ").replace(":"," ").split()
  is_fixed, is_free = False, False
  fixed_chains = []
  for contig in contigs:
    for x in contig.split("/"):
      a = x.split("-")[0]
      if a[0].isalpha():
        is_fixed = True
        if a[0] not in fixed_chains:
          fixed_chains.append(a[0])
      if a.isnumeric():
        is_free = True
  if len(contigs) == 0 or not is_free:
    mode = "partial"
  elif is_fixed:
    mode = "fixed"
  else:
    mode = "free"

  # fix input contigs
  if mode in ["partial","fixed"]:
    pdb_str = pdb_to_string(get_pdb(pdb), chains=chains)
    if symmetry == "auto":
      a, pdb_str = run_ananas(pdb_str, path, outputs_directory)
      if a is None:
        print(f'ERROR: no symmetry detected')
        symmetry = None
        sym, copies = None, 1
      else:
        if a["group"][0] == "c":
          symmetry = "cyclic"
          sym, copies = a["group"], int(a["group"][1:])
        elif a["group"][0] == "d":
          symmetry = "dihedral"
          sym, copies = a["group"], 2 * int(a["group"][1:])
        else:
          print(f'ERROR: the detected symmetry ({a["group"]}) not currently supported')
          symmetry = None
          sym, copies = None, 1

    elif mode == "fixed":
      pdb_str = pdb_to_string(pdb_str, chains=fixed_chains)

    pdb_filename = f"{full_path}/input.pdb"
    with open(pdb_filename, "w") as handle:
      handle.write(pdb_str)

    parsed_pdb = parse_pdb(pdb_filename)
    opts.append(f"inference.input_pdb={pdb_filename}")
    if mode in ["partial"]:
      iterations = int(80 * (iterations / 200))
      opts.append(f"diffuser.partial_T={iterations}")
      contigs = fix_partial_contigs(contigs, parsed_pdb)
    else:
      opts.append(f"diffuser.T={iterations}")
      contigs = fix_contigs(contigs, parsed_pdb)
  else:
    opts.append(f"diffuser.T={iterations}")
    parsed_pdb = None
    contigs = fix_contigs(contigs, parsed_pdb)

  if hotspot is not None and hotspot != "":
    opts.append(f"ppi.hotspot_res=[{hotspot}]")

  # setup symmetry
  if sym is not None:
    sym_opts = ["--config-name symmetry", f"inference.symmetry={sym}"]
    if add_potential:
      sym_opts += ["'potentials.guiding_potentials=[\"type:olig_contacts,weight_intra:1,weight_inter:0.1\"]'",
                    "potentials.olig_intra_all=True","potentials.olig_inter_all=True",
                    "potentials.guide_scale=2","potentials.guide_decay=quadratic"]
    opts = sym_opts + opts
    contigs = sum([contigs] * copies,[])

  opts.append(f"'contigmap.contigs=[{' '.join(contigs)}]'")
  opts += ["inference.dump_pdb=True","inference.dump_pdb_path='/dev/shm'"]
  if use_beta_model:
    opts += ["inference.ckpt_override_path=./RFdiffusion/models/Complex_beta_ckpt.pt"]

  print("mode:", mode)
  print("output:", full_path)
  print("contigs:", contigs)

  opts_str = " ".join(opts)
  cmd = f"./RFdiffusion/run_inference.py {opts_str}"
  print(cmd)

  # RUN
  run(cmd, iterations, num_designs, visual=visual)

  # fix pdbs
  for n in range(num_designs):
    pdbs = [f"{outputs_directory}/traj/{path}_{n}_pX0_traj.pdb",
            f"{outputs_directory}/traj/{path}_{n}_Xt-1_traj.pdb",
            f"{full_path}_{n}.pdb"]
    for pdb in pdbs:
      with open(pdb,"r") as handle: pdb_str = handle.read()
      with open(pdb,"w") as handle: handle.write(fix_pdb(pdb_str, contigs))

  return contigs, copies

def prodigy_run(csv_path, pdb_path):
    df = pd.read_csv(csv_path)
    for i,r in df.iterrows():
        design = r['design']
        n = r['n']
        file_path = f"{pdb_path}/design{design}_n{n}.pdb"
        try:
            subprocess.run(["prodigy", "-q", file_path], stdout=open('temp.txt', 'w'), check=True)
            with open('temp.txt', 'r') as f:
                lines = f.readlines()
                if lines:  # Check if lines is not empty
                    affinity = float(lines[0].split(' ')[-1].split('/')[0])
                    df.loc[i,'affinity'] = affinity
                else:
                    # print(f"No output from prodigy for {r['path']}")
                    print(f"No output from prodigy for {file_path}")
                    # Handle the case where prodigy did not produce output
        except subprocess.CalledProcessError:
            # print(f"Prodigy command failed for {r['path']}")
            print(f"Prodigy command failed for {file_path}")

    # export results
    df.to_csv(f"{csv_path}",index=None)

@hydra.main(version_base=None, config_path="conf", config_name="config")
def my_app(cfg : DictConfig) -> None:
    print(OmegaConf.to_yaml(cfg))
    print(f"Working directory : {os.getcwd()}")

    # defining output directory
    if cfg.outputs.directory is None:
        outputs_directory = hydra.core.hydra_config.HydraConfig.get().runtime.output_dir
    else:
        outputs_directory = cfg.outputs.directory
    print(f"Output directory  : {outputs_directory}")

    # defining input files
    input_target_path = get_files_from_directory(cfg.inputs.target_directory, ".pdb")
    if cfg.inputs.target_pattern is not None:
        input_target_path = [file for file in input_target_path if cfg.inputs.target_pattern in file]
    if not isinstance(input_target_path, list):
        input_target_path = [input_target_path]
    print("Identified Targets : ", input_target_path)
    
    # running design for every input target file
    for target_path in input_target_path:
        # for binder_path in input_binder_path:
        
            
        start_time = time.time()

        name = cfg.params.basic_settings.experiment_name
        pdb = target_path # cfg.basic_settings.pdb
        hotspot = cfg.params.advanced_settings.hotspot.replace(" ", "")
        iterations = cfg.params.expert_settings.RFDiffusion_Binder.iterations
        num_designs = cfg.params.basic_settings.num_designs
        use_beta_model = cfg.params.advanced_settings.use_beta_model
        visual = cfg.params.expert_settings.RFDiffusion_Binder.visual

        # symmetry settings
        symmetry = cfg.params.expert_settings.RFDiffusion_Symmetry.symmetry
        order = cfg.params.expert_settings.RFDiffusion_Symmetry.order
        chains = cfg.params.expert_settings.RFDiffusion_Symmetry.chains
        add_potential = cfg.params.expert_settings.RFDiffusion_Symmetry.add_potential

        # contig assembly
        ##TODO: simplify load contig parameters
        binder_length = cfg.params.basic_settings.binder_length
        pdb_chain = cfg.params.basic_settings.pdb_chain
        pdb_start_residue = cfg.params.advanced_settings.pdb_start_residue
        pdb_end_residue = cfg.params.advanced_settings.pdb_end_residue
        min_binder_length = cfg.params.advanced_settings.min_binder_length
        max_binder_length = cfg.params.advanced_settings.max_binder_length
        contigs_override = cfg.params.expert_settings.RFDiffusion_Binder.contigs_override

        ## binder length
        if min_binder_length != None and max_binder_length != None:
            binder_length_constructed = str(min_binder_length) + "-" + str(max_binder_length)
        else:
            binder_length_constructed = str(binder_length) + "-" + str(binder_length)

        ## residue start
        if pdb_start_residue != None and pdb_end_residue != None:
            residue_constructed = str(pdb_start_residue) + "-" + str(pdb_end_residue)
        else:
            residue_constructed = ""

<<<<<<< HEAD
# Parse input params
args = sys.argv[1:]  # Skip the script name
if len(args) != 6:
    print("Usage: main.py first_string 'string_array' first_number 'number_array' first_bool 'bool_array'")
    sys.exit(1)

# Extract arguments knowing their fixed positions
target_chain = args[0].strip("'").strip('"')
target_start_residue = int(args[1])
target_end_residue = int(args[2])
hotspot = args[3].strip("'").strip('"')
binder_length = int(args[4])
number_of_binders = int(args[5])

files = glob.glob("inputs/target_protein/*.pdb")

# Check if there's exactly one file
if len(files) == 1:
    target_protein_filepath = files[0]  # Assign the file path
else:
    # Raise an error if not exactly 1 file
    raise ValueError("Expected exactly one protein PDB file, but found {}".format(len(files)))

# Load the existing YAML configuration file
with open('config.yaml', 'r') as stream:
    config = yaml.safe_load(stream)

# Update the YAML configuration with the provided arguments
config['basic_settings']['pdb'] = target_protein_filepath
config['basic_settings']['pdb_chain'] = target_chain
config['basic_settings']['num_designs'] = number_of_binders
config['basic_settings']['binder_length'] = binder_length
config['advanced_settings']['pdb_start_residue'] = target_start_residue
config['advanced_settings']['pdb_end_residue'] = target_end_residue

# hack until we allow frontend to send empty string
if hotspot == "none":
  hotspot = ""
config['advanced_settings']['hotspot'] = hotspot

# Write the updated configuration back to the YAML file
with open('config.yaml', 'w') as outfile:
    yaml.dump(config, outfile, default_flow_style=False)

# Initialize Hydra
print("Initializing Hydra...")
initialize(config_path="./")
cfg = compose(config_name="config.yaml")
print(OmegaConf.to_yaml(cfg))

start_time = time.time()

print("running RFDiffusion...")
name = cfg.basic_settings.experiment_name
pdb = cfg.basic_settings.pdb
hotspot = cfg.advanced_settings.hotspot.replace(" ", "")
iterations = cfg.expert_settings.RFDiffusion_Binder.iterations
num_designs = cfg.basic_settings.num_designs
use_beta_model = cfg.advanced_settings.use_beta_model
visual = cfg.expert_settings.RFDiffusion_Binder.visual

# symmetry settings
symmetry = cfg.expert_settings.RFDiffusion_Symmetry.symmetry
order = cfg.expert_settings.RFDiffusion_Symmetry.order
chains = cfg.expert_settings.RFDiffusion_Symmetry.chains
add_potential = cfg.expert_settings.RFDiffusion_Symmetry.add_potential

# contig assembly
##TODO: simplify load contig parameters
binder_length = cfg.basic_settings.binder_length
pdb_chain = cfg.basic_settings.pdb_chain
pdb_start_residue = cfg.advanced_settings.pdb_start_residue
pdb_end_residue = cfg.advanced_settings.pdb_end_residue
min_binder_length = cfg.advanced_settings.min_binder_length
max_binder_length = cfg.advanced_settings.max_binder_length
contigs_override = cfg.expert_settings.RFDiffusion_Binder.contigs_override

## binder length
if min_binder_length != None and max_binder_length != None:
    binder_length_constructed = str(min_binder_length) + "-" + str(max_binder_length)
else:
    binder_length_constructed = str(binder_length) + "-" + str(binder_length)

## residue start
if pdb_start_residue != None and pdb_end_residue != None:
    residue_constructed = str(pdb_start_residue) + "-" + str(pdb_end_residue)
else:
    residue_constructed = ""

## contig assembly
contigs_constructed = pdb_chain + residue_constructed + "/0: " + binder_length_constructed
if contigs_override == "":
    contigs = contigs_constructed
else:
    contigs = contigs_override

# determine where to save
path = name
while os.path.exists(f"outputs/{path}_0.pdb"):
  path = name + "_" + ''.join(random.choices(string.ascii_lowercase + string.digits, k=5))

flags = {"contigs":contigs,
        "pdb":pdb,
        "order":order,
        "iterations":iterations,
        "symmetry":symmetry,
        "hotspot":hotspot,
        "path":path,
        "chains":chains,
        "add_potential":add_potential,
        "num_designs":num_designs,
        "use_beta_model":use_beta_model,
        "visual":visual}

for k,v in flags.items():
  if isinstance(v,str):
    flags[k] = v.replace("'","").replace('"','')

contigs, copies = run_diffusion(**flags)

#@title run **ProteinMPNN** to generate a sequence and **AlphaFold** to validate
num_seqs = cfg.expert_settings.ProteinMPNN.num_seqs
initial_guess = cfg.expert_settings.ProteinMPNN.initial_guess
num_recycles = cfg.expert_settings.Alphafold.num_recycles
use_multimer = cfg.expert_settings.Alphafold.use_multimer
rm_aa = cfg.expert_settings.ProteinMPNN.rm_aa
mpnn_sampling_temp = cfg.expert_settings.ProteinMPNN.mpnn_sampling_temp
use_solubleMPNN = cfg.expert_settings.ProteinMPNN.use_solubleMPNN

contigs_str = ":".join(contigs)
opts = [f"--pdb=outputs/{path}_0.pdb",
        f"--loc=outputs/{path}",
        f"--contig={contigs_str}",
        f"--copies={copies}",
        f"--num_seqs={num_seqs}",
        f"--num_recycles={num_recycles}",
        f"--rm_aa={rm_aa}",
        f"--mpnn_sampling_temp={mpnn_sampling_temp}",
        f"--num_designs={num_designs}"]
if initial_guess: opts.append("--initial_guess")
if use_multimer: opts.append("--use_multimer")
if use_solubleMPNN: opts.append("--use_soluble")
opts = ' '.join(opts)

command_design = f"python colabdesign/rf/designability_test.py {opts}"
os.system(command_design)

command_mv = f"mkdir outputs/{path}/traj && mv outputs/traj/{path}* outputs/{path}/traj && mv outputs/{path}_* outputs/{path}"
command_zip = f"zip -r {path}.result.zip outputs/{path}*"
command_collect = f"mv {path}.result.zip /outputs && mv outputs/{path}/best.pdb /outputs && mv outputs/{path}/mpnn_results.csv /outputs && mv outputs/{path}/design.fasta /outputs"
os.system(command_mv)
os.system(command_zip)
os.system(command_collect)

print("design complete...")
end_time = time.time()
duration = end_time - start_time
print(f"executed in {duration:.2f} seconds.")

print("Completed main.py...")
=======
        ## contig assembly
        contigs_constructed = pdb_chain + residue_constructed + "/0: " + binder_length_constructed
        if contigs_override == "":
            contigs = contigs_constructed
        else:
            contigs = contigs_override

        # determine where to save
        path = name
        while os.path.exists(f"{outputs_directory}/{path}_0.pdb"):
          path = name + "_" + ''.join(random.choices(string.ascii_lowercase + string.digits, k=5))

        flags = {"contigs":contigs,
                "pdb":pdb,
                "order":order,
                "iterations":iterations,
                "symmetry":symmetry,
                "hotspot":hotspot,
                "path":path,
                "chains":chains,
                "add_potential":add_potential,
                "num_designs":num_designs,
                "use_beta_model":use_beta_model,
                "visual":visual,
                "outputs_directory":outputs_directory}

        for k,v in flags.items():
          if isinstance(v,str):
            flags[k] = v.replace("'","").replace('"','')

        contigs, copies = run_diffusion(**flags)

        num_seqs = cfg.params.expert_settings.ProteinMPNN.num_seqs
        initial_guess = cfg.params.expert_settings.ProteinMPNN.initial_guess
        num_recycles = cfg.params.expert_settings.Alphafold.num_recycles
        use_multimer = cfg.params.expert_settings.Alphafold.use_multimer
        rm_aa = cfg.params.expert_settings.ProteinMPNN.rm_aa
        mpnn_sampling_temp = cfg.params.expert_settings.ProteinMPNN.mpnn_sampling_temp
        use_solubleMPNN = cfg.params.expert_settings.ProteinMPNN.use_solubleMPNN

        if not os.path.isfile("params/done.txt"):
          print("downloading AlphaFold params...")
          while not os.path.isfile("params/done.txt"):
            time.sleep(5)

        contigs_str = ":".join(contigs)
        opts = [f"--pdb={outputs_directory}/{path}_0.pdb",
                f"--loc={outputs_directory}/{path}",
                f"--contig={contigs_str}",
                f"--copies={copies}",
                f"--num_seqs={num_seqs}",
                f"--num_recycles={num_recycles}",
                f"--rm_aa={rm_aa}",
                f"--mpnn_sampling_temp={mpnn_sampling_temp}",
                f"--num_designs={num_designs}"]
        if initial_guess: opts.append("--initial_guess")
        if use_multimer: opts.append("--use_multimer")
        if use_solubleMPNN: opts.append("--use_soluble")
        opts = ' '.join(opts)

        command_design = f"python colabdesign/rf/designability_test.py {opts}"
        os.system(command_design)

        print("running Prodigy")
        prodigy_run(f"{outputs_directory}/{path}/mpnn_results.csv", f"{outputs_directory}/{path}/all_pdb")

        command_mv = f"mkdir {outputs_directory}/{path}/traj && mv {outputs_directory}/traj/{path}* {outputs_directory}/{path}/traj && mv {outputs_directory}/{path}_* {outputs_directory}/{path}"
        command_zip = f"zip -r {path}.result.zip {outputs_directory}/{path}*"
        command_collect = f"mv {path}.result.zip /{outputs_directory} && mv {outputs_directory}/{path}/best.pdb /{outputs_directory}/{path}_best.pdb && mv {outputs_directory}/{path}/mpnn_results.csv /{outputs_directory}/{path}_scores.csv"
        os.system(command_mv)
        os.system(command_zip)
        os.system(command_collect)

        # enrich and summarise run and results information and write to csv file
        print("running enricher")
        enricher(outputs_directory, cfg)

        print("design complete...")
        end_time = time.time()
        duration = end_time - start_time
        print(f"executed in {duration:.2f} seconds.")

if __name__ == "__main__":
    my_app()
>>>>>>> 48e02f12
<|MERGE_RESOLUTION|>--- conflicted
+++ resolved
@@ -504,168 +504,6 @@
         else:
             residue_constructed = ""
 
-<<<<<<< HEAD
-# Parse input params
-args = sys.argv[1:]  # Skip the script name
-if len(args) != 6:
-    print("Usage: main.py first_string 'string_array' first_number 'number_array' first_bool 'bool_array'")
-    sys.exit(1)
-
-# Extract arguments knowing their fixed positions
-target_chain = args[0].strip("'").strip('"')
-target_start_residue = int(args[1])
-target_end_residue = int(args[2])
-hotspot = args[3].strip("'").strip('"')
-binder_length = int(args[4])
-number_of_binders = int(args[5])
-
-files = glob.glob("inputs/target_protein/*.pdb")
-
-# Check if there's exactly one file
-if len(files) == 1:
-    target_protein_filepath = files[0]  # Assign the file path
-else:
-    # Raise an error if not exactly 1 file
-    raise ValueError("Expected exactly one protein PDB file, but found {}".format(len(files)))
-
-# Load the existing YAML configuration file
-with open('config.yaml', 'r') as stream:
-    config = yaml.safe_load(stream)
-
-# Update the YAML configuration with the provided arguments
-config['basic_settings']['pdb'] = target_protein_filepath
-config['basic_settings']['pdb_chain'] = target_chain
-config['basic_settings']['num_designs'] = number_of_binders
-config['basic_settings']['binder_length'] = binder_length
-config['advanced_settings']['pdb_start_residue'] = target_start_residue
-config['advanced_settings']['pdb_end_residue'] = target_end_residue
-
-# hack until we allow frontend to send empty string
-if hotspot == "none":
-  hotspot = ""
-config['advanced_settings']['hotspot'] = hotspot
-
-# Write the updated configuration back to the YAML file
-with open('config.yaml', 'w') as outfile:
-    yaml.dump(config, outfile, default_flow_style=False)
-
-# Initialize Hydra
-print("Initializing Hydra...")
-initialize(config_path="./")
-cfg = compose(config_name="config.yaml")
-print(OmegaConf.to_yaml(cfg))
-
-start_time = time.time()
-
-print("running RFDiffusion...")
-name = cfg.basic_settings.experiment_name
-pdb = cfg.basic_settings.pdb
-hotspot = cfg.advanced_settings.hotspot.replace(" ", "")
-iterations = cfg.expert_settings.RFDiffusion_Binder.iterations
-num_designs = cfg.basic_settings.num_designs
-use_beta_model = cfg.advanced_settings.use_beta_model
-visual = cfg.expert_settings.RFDiffusion_Binder.visual
-
-# symmetry settings
-symmetry = cfg.expert_settings.RFDiffusion_Symmetry.symmetry
-order = cfg.expert_settings.RFDiffusion_Symmetry.order
-chains = cfg.expert_settings.RFDiffusion_Symmetry.chains
-add_potential = cfg.expert_settings.RFDiffusion_Symmetry.add_potential
-
-# contig assembly
-##TODO: simplify load contig parameters
-binder_length = cfg.basic_settings.binder_length
-pdb_chain = cfg.basic_settings.pdb_chain
-pdb_start_residue = cfg.advanced_settings.pdb_start_residue
-pdb_end_residue = cfg.advanced_settings.pdb_end_residue
-min_binder_length = cfg.advanced_settings.min_binder_length
-max_binder_length = cfg.advanced_settings.max_binder_length
-contigs_override = cfg.expert_settings.RFDiffusion_Binder.contigs_override
-
-## binder length
-if min_binder_length != None and max_binder_length != None:
-    binder_length_constructed = str(min_binder_length) + "-" + str(max_binder_length)
-else:
-    binder_length_constructed = str(binder_length) + "-" + str(binder_length)
-
-## residue start
-if pdb_start_residue != None and pdb_end_residue != None:
-    residue_constructed = str(pdb_start_residue) + "-" + str(pdb_end_residue)
-else:
-    residue_constructed = ""
-
-## contig assembly
-contigs_constructed = pdb_chain + residue_constructed + "/0: " + binder_length_constructed
-if contigs_override == "":
-    contigs = contigs_constructed
-else:
-    contigs = contigs_override
-
-# determine where to save
-path = name
-while os.path.exists(f"outputs/{path}_0.pdb"):
-  path = name + "_" + ''.join(random.choices(string.ascii_lowercase + string.digits, k=5))
-
-flags = {"contigs":contigs,
-        "pdb":pdb,
-        "order":order,
-        "iterations":iterations,
-        "symmetry":symmetry,
-        "hotspot":hotspot,
-        "path":path,
-        "chains":chains,
-        "add_potential":add_potential,
-        "num_designs":num_designs,
-        "use_beta_model":use_beta_model,
-        "visual":visual}
-
-for k,v in flags.items():
-  if isinstance(v,str):
-    flags[k] = v.replace("'","").replace('"','')
-
-contigs, copies = run_diffusion(**flags)
-
-#@title run **ProteinMPNN** to generate a sequence and **AlphaFold** to validate
-num_seqs = cfg.expert_settings.ProteinMPNN.num_seqs
-initial_guess = cfg.expert_settings.ProteinMPNN.initial_guess
-num_recycles = cfg.expert_settings.Alphafold.num_recycles
-use_multimer = cfg.expert_settings.Alphafold.use_multimer
-rm_aa = cfg.expert_settings.ProteinMPNN.rm_aa
-mpnn_sampling_temp = cfg.expert_settings.ProteinMPNN.mpnn_sampling_temp
-use_solubleMPNN = cfg.expert_settings.ProteinMPNN.use_solubleMPNN
-
-contigs_str = ":".join(contigs)
-opts = [f"--pdb=outputs/{path}_0.pdb",
-        f"--loc=outputs/{path}",
-        f"--contig={contigs_str}",
-        f"--copies={copies}",
-        f"--num_seqs={num_seqs}",
-        f"--num_recycles={num_recycles}",
-        f"--rm_aa={rm_aa}",
-        f"--mpnn_sampling_temp={mpnn_sampling_temp}",
-        f"--num_designs={num_designs}"]
-if initial_guess: opts.append("--initial_guess")
-if use_multimer: opts.append("--use_multimer")
-if use_solubleMPNN: opts.append("--use_soluble")
-opts = ' '.join(opts)
-
-command_design = f"python colabdesign/rf/designability_test.py {opts}"
-os.system(command_design)
-
-command_mv = f"mkdir outputs/{path}/traj && mv outputs/traj/{path}* outputs/{path}/traj && mv outputs/{path}_* outputs/{path}"
-command_zip = f"zip -r {path}.result.zip outputs/{path}*"
-command_collect = f"mv {path}.result.zip /outputs && mv outputs/{path}/best.pdb /outputs && mv outputs/{path}/mpnn_results.csv /outputs && mv outputs/{path}/design.fasta /outputs"
-os.system(command_mv)
-os.system(command_zip)
-os.system(command_collect)
-
-print("design complete...")
-end_time = time.time()
-duration = end_time - start_time
-print(f"executed in {duration:.2f} seconds.")
-
-print("Completed main.py...")
-=======
         ## contig assembly
         contigs_constructed = pdb_chain + residue_constructed + "/0: " + binder_length_constructed
         if contigs_override == "":
@@ -749,5 +587,4 @@
         print(f"executed in {duration:.2f} seconds.")
 
 if __name__ == "__main__":
-    my_app()
->>>>>>> 48e02f12
+    my_app()