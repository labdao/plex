--- conflicted
+++ resolved
@@ -1,9 +1,5 @@
 {
-<<<<<<< HEAD
   "name": "colabdesign v1.2",
-=======
-  "name": "colabdesign v1.1",
->>>>>>> 1aa95863
   "description": "RFdiffusion is a method for structure generation, with or without conditional information (a motif, target etc). It can perform a whole range of protein design challenges. This version includes creating checkpoints for this model",
   "guide": "Follow these steps to use the tool effectively:\n\n1. Select a .pdb file containing the structure of the target you would like to design a binder against.\n2. Enter the length of the binder you want to design (total number of residues) and the number of binders to design. These two steps are already enough to prompt the tool and you are ready to submit your experimental run. In case you wish to give additional constraints for the designs, here are additional inputs you can give:\n3. Define hotspot residues on the target as the binding sites, stating the chain followed by the number of the residue. You can specify multiple hotspots at once.\n4. Crop the target structure by specifying start and end residues on the target chain, or selecting a different target chain from the pdb file altogether (chain A is the default).\n5. Define a contig that constrains the binder design to a subset of the residues. The contig consists of information on the target and the binder, separated by a colon. Residues which are to be kept fixed, are indicated by the chain label followed by the range of residue numbers. A number without a chain label indicates the number of residues to be designed.",
   "author": "sokrypton",
@@ -12,20 +8,15 @@
   "task": "protein design",
   "taskCategory": "protein-binder-design",
   "checkpointCompatible": true,
-<<<<<<< HEAD
   "maxRunTime": 2700,
-=======
->>>>>>> 1aa95863
   "baseCommand": [
   ],
   "arguments": [
   ],
-<<<<<<< HEAD
   "dockerPull": "quay.io/labdao/colabdesign@sha256:92ce1b8474fbcc398a5cf037be8cc21695183e087c991d3515789c44a9a0e542",
-=======
-  "dockerPull": "quay.io/labdao/colabdesign@sha256:253bceae4ec647e3d06114dfcc4b72d6b22ccffa07a19d1d25bc621af82dca35",
->>>>>>> 1aa95863
   "gpuBool": true,
+  "memoryGB": 12,
+  "cpu": 3,
   "memoryGB": 12,
   "cpu": 3,
   "networkBool": true,
@@ -52,17 +43,10 @@
       "glob": [
         ""
       ],
-<<<<<<< HEAD
       "default": "8",
       "min": "1",
       "max": "8",
       "example": "8",
-=======
-      "default": "240",
-      "min": "1",
-      "max": "240",
-      "example": "240",
->>>>>>> 1aa95863
       "grouping": "binder",
       "position": "202",
       "required": true
@@ -97,6 +81,59 @@
       "position": "102",
       "required": true
     },
+    "target_end_residue": {
+      "type": "number",
+      "description": "The end residue of the target protein.",
+      "array": false,
+      "glob": [
+        ""
+      ],
+      "default": "1",
+      "min": "1",
+      "max": "",
+      "example": "300",
+      "grouping": "target",
+      "position": "104",
+      "required": true
+    },
+    "target_protein": {
+      "type": "file",
+      "description": "The target protein to design against.",
+      "array": false,
+      "glob": [
+        "*.pdb"
+      ],
+      "default": "",
+      "min": "",
+      "max": "",
+      "example": "my_target_protein.pdb",
+      "grouping": "target",
+      "position": "101",
+      "required": true
+    },
+    "target_start_residue": {
+      "type": "number",
+      "description": "The start residue of the target protein.",
+      "array": false,
+      "glob": [
+        ""
+      ],
+      "default": "1",
+      "min": "1",
+      "max": "",
+      "example": "1",
+      "grouping": "target",
+      "position": "103",
+      "required": true
+    },
+    "contigs_override": {
+      "type": "string",
+      "default": "",
+      "description": "The complete prompt or 'contig' passed to the diffusion model. This overrides other GUI inputs.",
+      "example": "A1-283:B1-6/1/B8-20/22/B43-47",
+      "grouping": "_advanced",
+      "position": "301",
+      "required": false
     "target_end_residue": {
       "type": "number",
       "description": "The end residue of the target protein.",
@@ -160,19 +197,33 @@
         "*.zip"
       ]
     },
+    "all_outputs": {
+      "type": "Array",
+      "item": "File",
+      "glob": [
+        "*.zip"
+      ]
+    },
     "best_design": {
       "type": "File",
       "item": "",
       "glob": [
         "*_best.pdb"
       ]
-    },
+      "glob": [
+        "*_best.pdb"
+      ]
+    },
+    "scores": {
     "scores": {
       "type": "File",
       "item": "",
       "glob": [
         "*_scores.csv"
       ]
+      "glob": [
+        "*_scores.csv"
+      ]
     }
   }
 }