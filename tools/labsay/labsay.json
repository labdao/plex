{
    "class": "",
<<<<<<< HEAD
    "name": "labsay v1.4",
=======
    "name": "labsay v1.3",
>>>>>>> 1aa95863
    "description": "A simple hello world seq-only test with checkpoints",
    "guide": "This is a guide on how to use the labsay tool.\n\nFollow these steps to use the tool effectively:\n\n1. Enter a binder_protein_sequence.\n2. Enter a target_protein_sequence.\n3. Upload 3 pdb files of your choice to be displayed as checkpoints in the Metrics tab.\n4. Expand the Advanced section to input number_of_binders, init_permissibility_vec, hotspots and high_fidelity.",
    "author": "labdao",
    "baseCommand": [],
    "arguments": [],
<<<<<<< HEAD
    "dockerPull": "quay.io/labdao/labsay@sha256:5b4f30f61d02bc2cff4972f35d6aef9b4755f8a8b207317d02222b3db8f55a0e",
=======
    "dockerPull": "quay.io/labdao/labsay@sha256:e7517c97f07eeb04a2782d0baa3bf516cbcbd7e8dc567cd9e898574c7e4748aa",
>>>>>>> 1aa95863
    "gpuBool": false,
    "networkBool": true,
    "memoryGB": 4,
    "cpu": 0.8,
    "taskCategory": "community-models",
    "checkpointCompatible": true,
<<<<<<< HEAD
    "maxRunningTime": 20,
=======
>>>>>>> 1aa95863
    "inputs": {
        "binder_protein_sequence": {
            "type": "string",
            "description": "Sequence specifying a binder protein template. The sequence has to be written using the one-letter amino acid alphabet and may contain an arbitrary number of X characters to indicate unkown residues. Characters followed by * and an integer n, will be repeated n-times in the sequence, e.g. V*5 -> VVVVV.",
            "array": false,
            "glob": [
            ""
            ],
            "default": "MKKAVINGEQIRSISDLHQTLKKELALPEYYGENLDALWDALTGWxxxxLVLEWRQFEQSKQLTENGAESVLQVFREAKAEGADITIILS",
            "min": "",
            "max": "",
            "example": "MKKAVINGEQIRSISDLHQTLKKELALPEYYGENLDALWDALTGWxxxxLVLEWRQFEQSKQLTENGAESVLQVFREAKAEGADITIILS",
            "grouping": "Sequence prompt",
            "position": "101",
            "required": true
        },
        "target_protein_sequence": {
            "type": "string",
            "description": "Sequence fully specifying the target protein.",
            "array": false,
            "glob": [
            ""
            ],
            "default": "MGSSHHHHHHSQAPIEGRAQVINTFDGVADYLQTYHKLPDNYITKSEAQALGWVASKGNLCDVAPGKSIGGDIFSNREGKLPGKSGRTWREADINYTCGFRNSDRILYSSDWLIYKTTDHYQTFTKIR",
            "min": "",
            "max": "",
            "example": "MGSSHHHHHHSQAPIEGRAQVINTFDGVADYLQTYHKLPDNYITKSEAQALGWVASKGNLCDVAPGKSIGGDIFSNREGKLPGKSGRTWREADINYTCGFRNSDRILYSSDWLIYKTTDHYQTFTKIR",
            "grouping": "Sequence prompt",
            "position": "102",
            "required": true
        },
        "pdb_checkpoint_0": {
            "type": "file",
            "description": "File to have contents to be shown as checkpoint.",
            "array": false,
            "glob": ["*.pdb"],
            "default": "",
            "min": "",
            "max": "",
            "example": "",
            "grouping": "Checkpoint File Params",
            "position": "201",
            "required": true
        },
        "pdb_checkpoint_1": {
            "type": "file",
            "description": "File to have contents to be shown as checkpoint.",
            "array": false,
            "glob": ["*.pdb"],
            "default": "",
            "min": "",
            "max": "",
            "example": "",
            "grouping": "Checkpoint File Params",
            "position": "202",
            "required": true
        },
        "pdb_checkpoint_2": {
            "type": "file",
            "description": "File to have contents to be shown as checkpoint.",
            "array": false,
            "glob": ["*.pdb"],
            "default": "",
            "min": "",
            "max": "",
            "example": "",
            "grouping": "Checkpoint File Params",
            "position": "203",
            "required": true
        },
        "number_of_binders": {
            "type": "number",
            "description": "Number of binders generated",
            "array": false,
            "glob": [
            ""
            ],
            "default": "3",
            "min": "1",
            "max": "8",
            "example": "4",
            "grouping": "_Advanced inputs",
            "position": "301",
            "required": true
        },
        "init_permissibility_vec": {
            "type": "string",
            "description": "Contig prompt to specific fixed and masked section of the binder sequence, B3:10 fixes residues 3 to 10, and x11:15 masks residues 11 to 15, ...",
            "array": false,
            "glob": [
            ""
            ],
            "default": "",
            "min": "",
            "max": "",
            "example": "B3:10/x11:15/B21:22",
            "grouping": "_Advanced inputs",
            "position": "302",
            "required": false
        },
        "hotspots": {
            "type": "string",
            "description": "Hotspot residues on the target sequence indicating binding sites.",
            "array": false,
            "glob": [
            ""
            ],
            "default": "",
            "min": "",
            "max": "",
            "example": "A30, A35, A36",
            "grouping": "_Advanced inputs",
            "position": "303",
            "required": false
        },
        "speedup": {
            "type": "boolean",
            "array": false,
            "description": "Selecting this option will make LabSay print the logo faster",
            "glob": [""],
            "default": false,
            "min": "",
            "max": "",
            "example": "",
            "grouping": "Boolean Params",
            "position": "204",
            "required": true
        }
    },
    "outputs": {
        "result": {
            "type": "File",
            "glob": ["result.txt"]
        }
    }
}<|MERGE_RESOLUTION|>--- conflicted
+++ resolved
@@ -1,30 +1,20 @@
 {
     "class": "",
-<<<<<<< HEAD
     "name": "labsay v1.4",
-=======
-    "name": "labsay v1.3",
->>>>>>> 1aa95863
     "description": "A simple hello world seq-only test with checkpoints",
     "guide": "This is a guide on how to use the labsay tool.\n\nFollow these steps to use the tool effectively:\n\n1. Enter a binder_protein_sequence.\n2. Enter a target_protein_sequence.\n3. Upload 3 pdb files of your choice to be displayed as checkpoints in the Metrics tab.\n4. Expand the Advanced section to input number_of_binders, init_permissibility_vec, hotspots and high_fidelity.",
     "author": "labdao",
     "baseCommand": [],
     "arguments": [],
-<<<<<<< HEAD
     "dockerPull": "quay.io/labdao/labsay@sha256:5b4f30f61d02bc2cff4972f35d6aef9b4755f8a8b207317d02222b3db8f55a0e",
-=======
-    "dockerPull": "quay.io/labdao/labsay@sha256:e7517c97f07eeb04a2782d0baa3bf516cbcbd7e8dc567cd9e898574c7e4748aa",
->>>>>>> 1aa95863
     "gpuBool": false,
+    "networkBool": true,
     "networkBool": true,
     "memoryGB": 4,
     "cpu": 0.8,
     "taskCategory": "community-models",
     "checkpointCompatible": true,
-<<<<<<< HEAD
     "maxRunningTime": 20,
-=======
->>>>>>> 1aa95863
     "inputs": {
         "binder_protein_sequence": {
             "type": "string",
@@ -57,9 +47,42 @@
             "required": true
         },
         "pdb_checkpoint_0": {
-            "type": "file",
-            "description": "File to have contents to be shown as checkpoint.",
-            "array": false,
+        "binder_protein_sequence": {
+            "type": "string",
+            "description": "Sequence specifying a binder protein template. The sequence has to be written using the one-letter amino acid alphabet and may contain an arbitrary number of X characters to indicate unkown residues. Characters followed by * and an integer n, will be repeated n-times in the sequence, e.g. V*5 -> VVVVV.",
+            "array": false,
+            "glob": [
+            ""
+            ],
+            "default": "MKKAVINGEQIRSISDLHQTLKKELALPEYYGENLDALWDALTGWxxxxLVLEWRQFEQSKQLTENGAESVLQVFREAKAEGADITIILS",
+            "min": "",
+            "max": "",
+            "example": "MKKAVINGEQIRSISDLHQTLKKELALPEYYGENLDALWDALTGWxxxxLVLEWRQFEQSKQLTENGAESVLQVFREAKAEGADITIILS",
+            "grouping": "Sequence prompt",
+            "position": "101",
+            "required": true
+        },
+        "target_protein_sequence": {
+            "type": "string",
+            "description": "Sequence fully specifying the target protein.",
+            "array": false,
+            "glob": [
+            ""
+            ],
+            "default": "MGSSHHHHHHSQAPIEGRAQVINTFDGVADYLQTYHKLPDNYITKSEAQALGWVASKGNLCDVAPGKSIGGDIFSNREGKLPGKSGRTWREADINYTCGFRNSDRILYSSDWLIYKTTDHYQTFTKIR",
+            "min": "",
+            "max": "",
+            "example": "MGSSHHHHHHSQAPIEGRAQVINTFDGVADYLQTYHKLPDNYITKSEAQALGWVASKGNLCDVAPGKSIGGDIFSNREGKLPGKSGRTWREADINYTCGFRNSDRILYSSDWLIYKTTDHYQTFTKIR",
+            "grouping": "Sequence prompt",
+            "position": "102",
+            "required": true
+        },
+        "pdb_checkpoint_0": {
+            "type": "file",
+            "description": "File to have contents to be shown as checkpoint.",
+            "description": "File to have contents to be shown as checkpoint.",
+            "array": false,
+            "glob": ["*.pdb"],
             "glob": ["*.pdb"],
             "default": "",
             "min": "",
@@ -67,12 +90,19 @@
             "example": "",
             "grouping": "Checkpoint File Params",
             "position": "201",
+            "grouping": "Checkpoint File Params",
+            "position": "201",
             "required": true
         },
         "pdb_checkpoint_1": {
             "type": "file",
             "description": "File to have contents to be shown as checkpoint.",
-            "array": false,
+        "pdb_checkpoint_1": {
+            "type": "file",
+            "description": "File to have contents to be shown as checkpoint.",
+            "array": false,
+            "glob": ["*.pdb"],
+            "default": "",
             "glob": ["*.pdb"],
             "default": "",
             "min": "",
@@ -80,12 +110,19 @@
             "example": "",
             "grouping": "Checkpoint File Params",
             "position": "202",
+            "grouping": "Checkpoint File Params",
+            "position": "202",
             "required": true
         },
         "pdb_checkpoint_2": {
             "type": "file",
             "description": "File to have contents to be shown as checkpoint.",
-            "array": false,
+        "pdb_checkpoint_2": {
+            "type": "file",
+            "description": "File to have contents to be shown as checkpoint.",
+            "array": false,
+            "glob": ["*.pdb"],
+            "default": "",
             "glob": ["*.pdb"],
             "default": "",
             "min": "",
@@ -108,7 +145,54 @@
             "example": "4",
             "grouping": "_Advanced inputs",
             "position": "301",
-            "required": true
+            "grouping": "Checkpoint File Params",
+            "position": "203",
+            "required": true
+        },
+        "number_of_binders": {
+            "type": "number",
+            "description": "Number of binders generated",
+            "array": false,
+            "glob": [
+            ""
+            ],
+            "default": "3",
+            "min": "1",
+            "max": "8",
+            "example": "4",
+            "grouping": "_Advanced inputs",
+            "position": "301",
+            "required": true
+        },
+        "init_permissibility_vec": {
+            "type": "string",
+            "description": "Contig prompt to specific fixed and masked section of the binder sequence, B3:10 fixes residues 3 to 10, and x11:15 masks residues 11 to 15, ...",
+            "array": false,
+            "glob": [
+            ""
+            ],
+            "default": "",
+            "min": "",
+            "max": "",
+            "example": "B3:10/x11:15/B21:22",
+            "grouping": "_Advanced inputs",
+            "position": "302",
+            "required": false
+        },
+        "hotspots": {
+            "type": "string",
+            "description": "Hotspot residues on the target sequence indicating binding sites.",
+            "array": false,
+            "glob": [
+            ""
+            ],
+            "default": "",
+            "min": "",
+            "max": "",
+            "example": "A30, A35, A36",
+            "grouping": "_Advanced inputs",
+            "position": "303",
+            "required": false
         },
         "init_permissibility_vec": {
             "type": "string",
@@ -150,6 +234,7 @@
             "max": "",
             "example": "",
             "grouping": "Boolean Params",
+            "position": "204",
             "position": "204",
             "required": true
         }
@@ -160,4 +245,4 @@
             "glob": ["result.txt"]
         }
     }
-}+}
