--- conflicted
+++ resolved
@@ -85,20 +85,13 @@
     return outvects
 
 
-<<<<<<< HEAD
-def plex_upload(file_path: str, plex_path="plex"):
+def plex_upload(file_path: str, wrap_file=True, plex_path="plex"):
     cmd = [plex_path, "upload", "-p", file_path]
 
-    with subprocess.Popen(cmd, stdout=subprocess.PIPE, stderr=subprocess.PIPE, bufsize=1, universal_newlines=True) as p:
-=======
-def plex_upload(filePath: str, wrapFile=True, plex_path="plex"):
-    cmd = [plex_path, "upload", "-p", filePath]
-
-    if not wrapFile:
+    if not wrap_file:
         cmd.append("-w=false")
 
     with subprocess.Popen(cmd, stdout=subprocess.PIPE, bufsize=1, universal_newlines=True) as p:
->>>>>>> 6b04d0e6
         file_cid = ""
         for line in p.stdout:
             if "Uploaded CID:" in line:
