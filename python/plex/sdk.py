import json
import os
import subprocess
import logging
import itertools

from enum import Enum
from tempfile import TemporaryDirectory
from typing import Dict, List, Union


<<<<<<< HEAD
class ScatteringMethod(Enum):
    DOT_PRODUCT = 'dot_product'
    FLAT_CROSSPRODUCT = 'flat_crossproduct'
    NESTED_CROSSPRODUCT = 'nested_crossproduct'


def generate_io_graph_from_tool(tool_filepath, scattering_method=ScatteringMethod.DOT_PRODUCT, **kwargs):
    # Open the file and load its content
    with open(tool_filepath, 'r') as f:
        tool = json.load(f)
    
    # Check if all kwargs are in the tool's inputs
    for arg in kwargs:
        if arg not in tool['inputs']:
            logging.error(f'The argument {arg} is not in the tool inputs.')
            logging.info(f'Available keys: {list(tool["inputs"].keys())}')
            raise ValueError(f'The argument {arg} is not in the tool inputs.')
    
    # Scattering methods
    if scattering_method == ScatteringMethod.DOT_PRODUCT:
        if len(set(len(x) for x in kwargs.values())) != 1:
            logging.error('All input arguments must have the same length for dot_product scattering method.')
            raise ValueError('All input arguments must have the same length for dot_product scattering method.')
        inputs_list = list(zip(*kwargs.values()))
    elif scattering_method in [ScatteringMethod.FLAT_CROSSPRODUCT, ScatteringMethod.NESTED_CROSSPRODUCT]:
        inputs_list = list(itertools.product(*kwargs.values()))
    else:
        logging.error(f'Invalid scattering method: {scattering_method}')
        raise ValueError(f'Invalid scattering method: {scattering_method}')
    
    # Build the io_json_graph
    io_json_graph = []
    for inputs in inputs_list:
        io_json_graph.append({
            'tool': tool_filepath,
            'inputs': {arg: {'class': tool['inputs'][arg]['type'], 'filepath': filepath} for arg, filepath in zip(kwargs.keys(), inputs)},
            'outputs': {arg: {'class': tool['outputs'][arg]['type'], 'filepath': ''} for arg in tool['outputs']},
            'state': 'created',
            'errMsg': '',
        })
    
    return io_json_graph


def run_plex(io: Union[Dict, List[Dict]], concurrency=1, local=False, verbose=False, retry=False):
=======
def run_plex(io: Union[Dict, List[Dict]], concurrency=1, local=False, verbose=False, retry=False, plex_path="./plex"):
>>>>>>> 1f02fcda
    if not (isinstance(io, dict) or (isinstance(io, list) and all(isinstance(i, dict) for i in io))):
        raise ValueError('io must be a dict or a list of dicts')

    io_json_path = ""
    # Use a context manager for the temporary directory
    with TemporaryDirectory() as temp_dir:

        # Generate the JSON file name in the temporary directory
        json_file_path = os.path.join(temp_dir, 'io_data.json')

        # Save the io data to the JSON file
        with open(json_file_path, 'w') as json_file:
            json.dump(io, json_file, indent=4)

        cwd = os.getcwd()
        plex_work_dir = os.environ.get("PLEX_WORK_DIR",os.path.dirname(os.path.dirname(cwd)))
        cmd = [plex_path, "-input-io", json_file_path, "-concurrency", str(concurrency)]

        if local:
            cmd.append("-local=true")

        if verbose:
            cmd.append("-verbose=true")

        if retry:
            cmd.append("-retry=true")

        with subprocess.Popen(cmd, stdout=subprocess.PIPE, bufsize=1, universal_newlines=True, cwd=plex_work_dir) as p:
            for line in p.stdout:
                if "Initialized IO file at:" in line:
                    parts = line.split()
                    io_json_path = parts[-1]
                print(line, end='')
    return io_json_path

def print_io_graph_status(io_graph):
    state_count = {}

    # Iterate through the io_list and count the occurrences of each state
    for io in io_graph:
        state = io['state']
        if state in state_count:
            state_count[state] += 1
        else:
            state_count[state] = 1

    # Print the total number of IOs
    print(f"Total IOs: {len(io_graph)}")

    # Print the number of IOs in each state
    for state, count in state_count.items():
        print(f"IOs in {state} state: {count}")
<|MERGE_RESOLUTION|>--- conflicted
+++ resolved
@@ -9,13 +9,13 @@
 from typing import Dict, List, Union
 
 
-<<<<<<< HEAD
+
 class ScatteringMethod(Enum):
     DOT_PRODUCT = 'dot_product'
     FLAT_CROSSPRODUCT = 'flat_crossproduct'
     NESTED_CROSSPRODUCT = 'nested_crossproduct'
 
-
+# TODO: Move most of this logic to the go client
 def generate_io_graph_from_tool(tool_filepath, scattering_method=ScatteringMethod.DOT_PRODUCT, **kwargs):
     # Open the file and load its content
     with open(tool_filepath, 'r') as f:
@@ -53,11 +53,7 @@
     
     return io_json_graph
 
-
-def run_plex(io: Union[Dict, List[Dict]], concurrency=1, local=False, verbose=False, retry=False):
-=======
 def run_plex(io: Union[Dict, List[Dict]], concurrency=1, local=False, verbose=False, retry=False, plex_path="./plex"):
->>>>>>> 1f02fcda
     if not (isinstance(io, dict) or (isinstance(io, list) and all(isinstance(i, dict) for i in io))):
         raise ValueError('io must be a dict or a list of dicts')
 
