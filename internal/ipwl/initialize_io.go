package ipwl

import (
	"fmt"
	"log"
	"os"
	"sort"
	"strconv"

	"github.com/labdao/plex/internal/web3"
	"gorm.io/gorm"
)

var (
	inputs           string
	scatteringMethod string
)

func InitializeIo(modelPath string, scatteringMethod string, inputVectors map[string][]interface{}, db *gorm.DB) ([]IO, error) {
	model, modelInfo, err := ReadModelConfig(modelPath, db)
	if err != nil {
		return nil, err
	}

	err = validateInputKeys(inputVectors, model.Inputs)
	if err != nil {
		return nil, err
	}

	var inputsList [][]interface{}
	switch scatteringMethod {
	case "dotProduct":
		inputsList, err = dotProductScattering(inputVectors)
		if err != nil {
			return nil, err
		}
	case "crossProduct":
		inputsList, err = crossProductScattering(inputVectors)
		if err != nil {
			return nil, err
		}
	default:
		return nil, fmt.Errorf("invalid scattering method: %s", scatteringMethod)
	}

	var walletAddress string

	if web3.IsValidEthereumAddress(os.Getenv("RECIPIENT_WALLET")) {
		walletAddress = os.Getenv("RECIPIENT_WALLET")
	} else {
		fmt.Print("Invalid wallet address detected. Using empty string for user ID.\n")
		walletAddress = ""
	}

	var ioList []IO

	for _, inputs := range inputsList {
		io, err := createSingleIo(inputs, model, modelInfo, walletAddress, inputVectors)
		if err != nil {
			return nil, err
		}
		ioList = append(ioList, io)
	}

	return ioList, nil
}

func validateInputKeys(inputVectors map[string][]interface{}, modelInputs map[string]ModelInput) error {
	for inputKey := range inputVectors {
		if _, exists := modelInputs[inputKey]; !exists {
			log.Printf("The argument %s is not in the model inputs.\n", inputKey)
			log.Printf("Available keys: %v\n", modelInputs)
			return fmt.Errorf("the argument %s is not in the model inputs", inputKey)
		}
	}
	return nil
}

func dotProductScattering(inputVectors map[string][]interface{}) ([][]interface{}, error) {
	var vectorLength int
	for _, v := range inputVectors {
		if vectorLength == 0 {
			vectorLength = len(v)
			continue
		}
		if len(v) != vectorLength {
			return nil, fmt.Errorf("all input arguments must have the same length for dotProduct scattering method")
		}
	}

	var inputsList [][]interface{}
	keys := make([]string, 0, len(inputVectors))
	for k := range inputVectors {
		keys = append(keys, k)
	}
	sort.Strings(keys)

	for i := 0; i < vectorLength; i++ {
		var tmp []interface{}
		for _, k := range keys {
			tmp = append(tmp, inputVectors[k][i])
		}
		inputsList = append(inputsList, tmp)
	}

	return inputsList, nil
}

func crossProductScattering(inputVectors map[string][]interface{}) ([][]interface{}, error) {
	// Cartesian product function adapted for slices of interfaces
	cartesian := func(arrs ...[]interface{}) [][]interface{} {
		result := [][]interface{}{{}}
		for _, arr := range arrs {
			var temp [][]interface{}
			for _, res := range result {
				for _, item := range arr {
					product := append([]interface{}{}, res...) // Copy current slice of interfaces
					product = append(product, item)            // Append the new item
					temp = append(temp, product)               // Append the new product to the temporary result
				}
			}
			result = temp // Set the result to the temporary result
		}
		return result
	}

	// Extracting the keys and sorting them
	keys := make([]string, 0, len(inputVectors))
	for k := range inputVectors {
		keys = append(keys, k)
	}
	sort.Strings(keys)

	// Preparing the input for the cartesian product function
	arrays := make([][]interface{}, len(keys))
	for i, key := range keys {
		arrays[i] = inputVectors[key] // Directly assign the slice from the map
	}

	// Computing the Cartesian product
	inputsList := cartesian(arrays...)

	return inputsList, nil
}

<<<<<<< HEAD
func createSingleIo(inputs []interface{}, model Model, modelInfo ModelInfo, walletAddress string, inputVectors map[string][]interface{}) (IO, error) {
	io := IO{
		Model:         modelInfo,
		Inputs:        make(map[string]interface{}),
		Outputs:       make(map[string]interface{}),
=======
// func createSingleIo(inputs []interface{}, model Model, modelInfo ModelInfo, walletAddress string, inputVectors map[string][]interface{}) (IO, error) {
// 	io := IO{
// 		Model:         modelInfo,
// 		Inputs:        make(NullableMap),
// 		Outputs:       make(NullableMap),
// 		State:         "created",
// 		ErrMsg:        "",
// 		WalletAddress: walletAddress,
// 	}

// 	inputKeys := make([]string, 0, len(inputVectors))
// 	for k := range inputVectors {
// 		inputKeys = append(inputKeys, k)
// 	}

// 	// Sort the inputKeys slice to ensure a consistent order
// 	sort.Strings(inputKeys)

// 	for i, inputValue := range inputs {
// 		inputKey := inputKeys[i]
// 		io.Inputs[inputKey] = inputValue
// 	}

// 	for outputKey, outputValue := range model.Outputs {
// 		io.Outputs[outputKey] = outputValue
// 	}

// 	return io, nil
// }

func createSingleIo(inputs []interface{}, model Model, modelInfo ModelInfo, walletAddress string, inputVectors map[string][]interface{}) (IO, error) {
	io := IO{
		Model:         modelInfo,
		Inputs:        make(NullableMap),
		Outputs:       make(NullableMap),
>>>>>>> acaf4fce
		State:         "created",
		ErrMsg:        "",
		WalletAddress: walletAddress,
	}

	inputKeys := make([]string, 0, len(inputVectors))
	for k := range inputVectors {
		inputKeys = append(inputKeys, k)
	}

	// Sort the inputKeys slice to ensure a consistent order
	sort.Strings(inputKeys)

	for i, inputValue := range inputs {
		inputKey := inputKeys[i]
		io.Inputs[inputKey] = processInputValue(inputValue, model.Inputs[inputKey].Type)
	}

	for outputKey, outputValue := range model.Outputs {
		io.Outputs[outputKey] = outputValue
	}

	return io, nil
}

func processInputValue(value interface{}, expectedType string) interface{} {
	switch v := value.(type) {
	case string:
		if v == "" {
			return nil
		}
		switch expectedType {
		case "number":
			if intVal, err := strconv.Atoi(v); err == nil {
				return intVal
			}
			if floatVal, err := strconv.ParseFloat(v, 64); err == nil {
				return floatVal
			}
		case "boolean":
			if boolVal, err := strconv.ParseBool(v); err == nil {
				return boolVal
			}
		}
		return v
	case float64:
		if expectedType == "number" {
			return v
		}
	case int:
		if expectedType == "number" {
			return v
		}
	case bool:
		if expectedType == "boolean" {
			return v
		}
	}
	// If the type doesn't match the expected type, return nil
	return nil
}<|MERGE_RESOLUTION|>--- conflicted
+++ resolved
@@ -143,13 +143,6 @@
 	return inputsList, nil
 }
 
-<<<<<<< HEAD
-func createSingleIo(inputs []interface{}, model Model, modelInfo ModelInfo, walletAddress string, inputVectors map[string][]interface{}) (IO, error) {
-	io := IO{
-		Model:         modelInfo,
-		Inputs:        make(map[string]interface{}),
-		Outputs:       make(map[string]interface{}),
-=======
 // func createSingleIo(inputs []interface{}, model Model, modelInfo ModelInfo, walletAddress string, inputVectors map[string][]interface{}) (IO, error) {
 // 	io := IO{
 // 		Model:         modelInfo,
@@ -183,9 +176,8 @@
 func createSingleIo(inputs []interface{}, model Model, modelInfo ModelInfo, walletAddress string, inputVectors map[string][]interface{}) (IO, error) {
 	io := IO{
 		Model:         modelInfo,
-		Inputs:        make(NullableMap),
-		Outputs:       make(NullableMap),
->>>>>>> acaf4fce
+		Inputs:        make(map[string]interface{}),
+		Outputs:       make(map[string]interface{}),
 		State:         "created",
 		ErrMsg:        "",
 		WalletAddress: walletAddress,
