package ipwl

import (
	"encoding/json"
	"fmt"
	"io/ioutil"
	"os"
	"path"
	"strings"

	"github.com/labdao/plex/internal/ipfs"
)

type ToolInput struct {
	Type        string      `json:"type"`
	Description string      `json:"description"`
	Array       bool        `json:"array"`
	Glob        []string    `json:"glob"`
	Default     interface{} `json:"default"`
	Min         string      `json:"min"`
	Max         string      `json:"max"`
	Example     string      `json:"example"`
	Grouping    string      `json:"grouping"`
	Position    string      `json:"position"`
	Required    bool        `json:"required"`
}

type ToolOutput struct {
	Type string   `json:"type"`
	Item string   `json:"item"`
	Glob []string `json:"glob"`
}

type ToolType string

const (
	ToolTypeBacalhau ToolType = "bacalhau"
	ToolTypeRay      ToolType = "ray"
)

type Tool struct {
	Name                 string                `json:"name"`
	Description          string                `json:"description"`
	Guide                string                `json:"guide"`
	Author               string                `json:"author"`
	GitHub               string                `json:"github"`
	Paper                string                `json:"paper"`
	Task                 string                `json:"task"`
	CheckpointCompatible bool                  `json:"checkpointCompatible"`
	BaseCommand          []string              `json:"baseCommand"`
	Arguments            []string              `json:"arguments"`
	DockerPull           string                `json:"dockerPull"`
	GpuBool              bool                  `json:"gpuBool"`
	MemoryGB             *int                  `json:"memoryGB"`
	Cpu                  *float64              `json:"cpu"`
	NetworkBool          bool                  `json:"networkBool"`
	Inputs               map[string]ToolInput  `json:"inputs"`
	Outputs              map[string]ToolOutput `json:"outputs"`
	TaskCategory         string                `json:"taskCategory"`
	MaxRunningTime       int                   `json:"maxRunningTime"`
	ToolType             ToolType              `json:"toolType"`
<<<<<<< HEAD
	RayServiceURL        string                `json:"rayServiceURL"`
=======
	RayServiceEndpoint   string                `json:"rayServiceEndpoint"`
>>>>>>> 80046da7
	XAxis                string                `json:"xAxis"`
	YAxis                string                `json:"yAxis"`
}

func ReadToolConfig(toolPath string) (Tool, ToolInfo, error) {
	var tool Tool
	var toolInfo ToolInfo
	var toolFilePath string
	var cid string
	var err error

	if ipfs.IsValidCID(toolPath) {
		toolInfo.IPFS = toolPath
		toolFilePath, err = ipfs.DownloadToTempDir(toolPath)
		if err != nil {
			return tool, toolInfo, err
		}

		fileInfo, err := os.Stat(toolFilePath)
		if err != nil {
			return tool, toolInfo, err
		}

		// If the downloaded content is a directory, search for a .json file in it
		if fileInfo.IsDir() {
			files, err := ioutil.ReadDir(toolFilePath)
			if err != nil {
				return tool, toolInfo, err
			}

			for _, file := range files {
				if strings.HasSuffix(file.Name(), ".json") {
					toolFilePath = path.Join(toolFilePath, file.Name())
					break
				}
			}
		}
	} else {
		if _, err := os.Stat(toolPath); err == nil {
			toolFilePath = toolPath
			cid, err = ipfs.WrapAndPinFile(toolFilePath)
			if err != nil {
				return tool, toolInfo, fmt.Errorf("failed to pin tool file")
			}
			toolInfo.IPFS = cid
		} else {
			return tool, toolInfo, fmt.Errorf("tool not found")
		}
	}

	file, err := os.Open(toolFilePath)
	if err != nil {
		return tool, toolInfo, fmt.Errorf("failed to open file: %w", err)
	}
	defer file.Close()

	bytes, err := ioutil.ReadAll(file)
	if err != nil {
		return tool, toolInfo, fmt.Errorf("failed to read file: %w", err)
	}

	err = json.Unmarshal(bytes, &tool)
	if err != nil {
		return tool, toolInfo, fmt.Errorf("failed to unmarshal JSON: %w", err)
	}

	if tool.ToolType == "" {
		tool.ToolType = ToolTypeBacalhau
	}

	toolInfo.Name = tool.Name

	return tool, toolInfo, nil
}<|MERGE_RESOLUTION|>--- conflicted
+++ resolved
@@ -59,11 +59,7 @@
 	TaskCategory         string                `json:"taskCategory"`
 	MaxRunningTime       int                   `json:"maxRunningTime"`
 	ToolType             ToolType              `json:"toolType"`
-<<<<<<< HEAD
-	RayServiceURL        string                `json:"rayServiceURL"`
-=======
 	RayServiceEndpoint   string                `json:"rayServiceEndpoint"`
->>>>>>> 80046da7
 	XAxis                string                `json:"xAxis"`
 	YAxis                string                `json:"yAxis"`
 }
