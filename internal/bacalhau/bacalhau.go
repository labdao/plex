package bacalhau

import (
	"context"
	"encoding/json"
	"fmt"
	"log"
	"os"
	"path/filepath"
	"strings"

	"github.com/bacalhau-project/bacalhau/cmd/util/parse"
	"github.com/bacalhau-project/bacalhau/pkg/config"
	"github.com/bacalhau-project/bacalhau/pkg/model"
	"github.com/bacalhau-project/bacalhau/pkg/publicapi/apimodels/legacymodels"
	"github.com/bacalhau-project/bacalhau/pkg/publicapi/client"
	"github.com/labdao/plex/internal/ipfs"
)

func GetBacalhauApiHost() string {
	bacalApiHost, exists := os.LookupEnv("BACALHAU_API_HOST")
	plexEnv, _ := os.LookupEnv("PLEX_ENV")
	if exists {
		return bacalApiHost
	} else if plexEnv == "stage" {
		return "bacalhau.staging.labdao.xyz"
	} else {
		return "bacalhau.labdao.xyz"
	}
}

func CreateBacalhauJob(inputs map[string]interface{}, container, selector string, maxTime, memory int, cpu float64, gpu, network bool, annotations []string) (job *model.Job, err error) {
	fmt.Println("CreatebacalhauJob")
	fmt.Println(inputs)
	job, err = model.NewJobWithSaneProductionDefaults()
	if err != nil {
		return nil, err
	}

	job.Spec.PublisherSpec = model.PublisherSpec{
		Type: model.PublisherIpfs,
	}
	job.Spec.Annotations = annotations
	job.Spec.Timeout = int64(maxTime * 60)

	nodeSelectorRequirements, err := parse.NodeSelector(selector)
	if err != nil {
		return nil, err
	}
	job.Spec.NodeSelectors = nodeSelectorRequirements

	if memory > 0 {
		job.Spec.Resources.Memory = fmt.Sprintf("%dgb", memory)
	}
	if cpu > 0 {
		job.Spec.Resources.CPU = fmt.Sprintf("%f", cpu)
	}
	if gpu {
		job.Spec.Resources.GPU = "1"
	}
	if network {
		job.Spec.Network = model.NetworkConfig{Type: model.NetworkFull}
	}
	job.Spec.Inputs = []model.StorageSpec{}

	// same data as IO.Inputs except it has local paths instead of CID paths for files
	localJobInputs := map[string]interface{}{}

	for key, input := range inputs {
		switch value := input.(type) {
		case string:
			if strings.HasPrefix(value, "Qm") {
				fmt.Println("found file input")
				// Split the string on the "/" character to separate the CID and filename
				parts := strings.Split(value, "/")
				if len(parts) != 2 {
					fmt.Println("here input file")
					fmt.Println(value)
					return nil, fmt.Errorf("not a valid cid path")
				}

				cid, filename := parts[0], parts[1]
				localDir := "/inputs/" + key
				localPath := localDir + "/" + filename

				var bacalhauPath string
				cidIsDir, err := ipfs.IsDirectory(cid)
				if err != nil {
					return nil, err
				}
				if cidIsDir {
					bacalhauPath = localDir
				} else {
					bacalhauPath = localPath
				}
				job.Spec.Inputs = append(job.Spec.Inputs,
					model.StorageSpec{
						StorageSource: model.StorageSourceIPFS,
						CID:           cid,
						Path:          bacalhauPath,
					})
				localJobInputs[key] = localPath
			} else {
				fmt.Println("input is a string but does not have 'Qm' prefix")
				localJobInputs[key] = value
			}
		case []interface{}: // Changed from []string to []interface{}
			fmt.Println("found slice, checking each for 'Qm' prefix")
			var stringArray []string
			allValid := true
			for _, elem := range value {
				str, ok := elem.(string)
				if !ok || !strings.HasPrefix(str, "Qm") {
					allValid = false
					fmt.Println("element is not a string or does not have 'Qm' prefix:", elem)
					break
				}
				stringArray = append(stringArray, str)
			}
			if allValid && len(stringArray) > 0 {
				fmt.Println("found file array")
				var localFilePaths []string
				for i, elem := range value {
					str, _ := elem.(string)
					// Split the string on the "/" character to separate the CID and filename
					parts := strings.Split(str, "/")
					cid, filename := parts[0], parts[1]

					// Construct the path with the key and index 'i'
					indexedDir := fmt.Sprintf("/inputs/%s/%d", key, i)
					indexedPath := indexedDir + "/" + filename
					cidIsDir, err := ipfs.IsDirectory(cid)
					var bacalhauPath string
					if err != nil {
						return nil, err
					}
					if cidIsDir {
						bacalhauPath = indexedDir
					} else {
						bacalhauPath = indexedPath
					}
					job.Spec.Inputs = append(job.Spec.Inputs,
						model.StorageSpec{
							StorageSource: model.StorageSourceIPFS,
							CID:           cid,
							Path:          bacalhauPath,
						})
					localFilePaths = append(localFilePaths, indexedPath)
				}
				localJobInputs[key] = localFilePaths
			} else {
				localJobInputs[key] = input
			}
		default:
			localJobInputs[key] = input
		}
	}
	jsonBytes, err := json.Marshal(localJobInputs)
	if err != nil {
		log.Fatalf("Error marshaling JSON: %v", err)
	}

	jsonString := string(jsonBytes)
	envVar := fmt.Sprintf("PLEX_JOB_INPUTS=%s", jsonString)

	job.Spec.EngineSpec = model.NewDockerEngineBuilder(container).WithEnvironmentVariables(envVar).Build()

	job.Spec.Outputs = []model.StorageSpec{{Name: "outputs", StorageSource: model.StorageSourceIPFS, Path: "/outputs"}}
	log.Println("returning job")
	return job, err
}

func CreateBacalhauClient() (*client.APIClient, error) {
	home, err := os.UserHomeDir()
	if err != nil {
		return nil, err
	}
	bacalhauConfigDirPath := filepath.Join(home, ".bacalhau")
	bacalhauConfig, err := config.Load(bacalhauConfigDirPath, "config", "yaml")
	if err != nil {
		return nil, err
	}
	if os.Getenv("BACALHAU_IPFS_SWARM_ADDRESSES") != "" {
		swarmAddresses := []string{os.Getenv("BACALHAU_IPFS_SWARM_ADDRESSES")}
		bacalhauConfig.Node.IPFS.SwarmAddresses = swarmAddresses
	}
	config.SetUserKey(filepath.Join(bacalhauConfigDirPath, "user_id.pem"))
	config.SetLibp2pKey(filepath.Join(bacalhauConfigDirPath, "libp2p_private_key"))
	config.Set(bacalhauConfig)

	_, err = config.Init(bacalhauConfig, bacalhauConfigDirPath, "config", "yaml")
	if err != nil {
		return nil, err
	}
	apiHost := GetBacalhauApiHost()
	apiPort := uint16(1234)
	client := client.NewAPIClient(apiHost, apiPort)
	return client, err
}

func SubmitBacalhauJob(job *model.Job) (submittedJob *model.Job, err error) {
	client, err := CreateBacalhauClient()
	if err != nil {
		return nil, err
	}
	submittedJob, err = client.Submit(context.Background(), job)
	return submittedJob, err
}

func GetBacalhauJobState(jobId string) (*model.JobWithInfo, error) {
	client, err := CreateBacalhauClient()
	if err != nil {
		return nil, err
	}
	updatedJob, _, err := client.Get(context.Background(), jobId)
	return updatedJob, err
}

<<<<<<< HEAD
func JobFailedWithCapacityError(job *model.JobWithInfo) bool {
	capacityErrorMsg := "not enough capacity"
	fmt.Printf("Checking for capacity error, got error: %v\n", job.State.Executions[0].Status)
	return job.State.State == model.JobStateError && strings.Contains(job.State.Executions[0].Status, capacityErrorMsg)
}

func JobIsRunning(job *model.JobWithInfo) bool {
	return job.State.State == model.JobStateInProgress
}

func JobCompleted(job *model.JobWithInfo) bool {
	return job.State.State == model.JobStateCompleted
}

func JobFailed(job *model.JobWithInfo) bool {
	return job.State.State == model.JobStateError
=======
func GetBacalhauJobEvents(jobId string) ([]model.JobHistory, error) {
	client, err := CreateBacalhauClient()
	if err != nil {
		return nil, err
	}

	options := legacymodels.EventFilterOptions{}

	events, err := client.GetEvents(context.Background(), jobId, options)
	if err != nil {
		return nil, err
	}

	return events, err
>>>>>>> 914a4e02
}<|MERGE_RESOLUTION|>--- conflicted
+++ resolved
@@ -216,7 +216,6 @@
 	return updatedJob, err
 }
 
-<<<<<<< HEAD
 func JobFailedWithCapacityError(job *model.JobWithInfo) bool {
 	capacityErrorMsg := "not enough capacity"
 	fmt.Printf("Checking for capacity error, got error: %v\n", job.State.Executions[0].Status)
@@ -233,7 +232,7 @@
 
 func JobFailed(job *model.JobWithInfo) bool {
 	return job.State.State == model.JobStateError
-=======
+
 func GetBacalhauJobEvents(jobId string) ([]model.JobHistory, error) {
 	client, err := CreateBacalhauClient()
 	if err != nil {
@@ -248,5 +247,4 @@
 	}
 
 	return events, err
->>>>>>> 914a4e02
 }