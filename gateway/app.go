package gateway

import (
	"fmt"
	"log"
	"net/http"
	"net/url"
	"os"
	"strings"
	"time"

	"github.com/golang-migrate/migrate/v4"
	_ "github.com/golang-migrate/migrate/v4/database/postgres"
	_ "github.com/golang-migrate/migrate/v4/source/file"
	"github.com/labdao/plex/gateway/middleware"
	"github.com/labdao/plex/gateway/models"
	"github.com/labdao/plex/gateway/server"
	"github.com/labdao/plex/gateway/utils"

	"github.com/labdao/plex/internal/s3"

	"github.com/rs/cors"

	"gorm.io/driver/postgres"
	"gorm.io/gorm"
	"gorm.io/gorm/logger"
)

func ServeWebApp() {
	newLogger := logger.New(
		log.New(os.Stdout, "\r\n", log.LstdFlags), // io writer
		logger.Config{
			SlowThreshold: time.Second, // Slow SQL threshold
			LogLevel:      logger.Info, // Log level
			Colorful:      true,        // Enable color
		},
	)

	endpoint := os.Getenv("BUCKET_ENDPOINT")
	bucketName := os.Getenv("BUCKET_NAME")

	endpoint = strings.TrimPrefix(endpoint, "http://")
	endpoint = strings.TrimPrefix(endpoint, "https://")

	s3Client, err := s3.NewS3Client()
	if err != nil {
		log.Fatalf("failed to create s3 client: %v", err)
	} else {
		fmt.Println("S3 client created successfully")

	}

	exists, err := s3Client.BucketExists(bucketName)
	if err != nil {
		log.Fatalf("Failed to check if bucket exists: %v", err)
	}
	if !exists {
		err := s3Client.CreateBucket(bucketName)
		if err != nil {
			log.Fatalf("Failed to create bucket: %v", err)
		}
		fmt.Println("Bucket created successfully")
	}

	// Setup database connection
	// Get environment variables
	host := os.Getenv("POSTGRES_HOST")
	user := os.Getenv("POSTGRES_USER")
	password := os.Getenv("POSTGRES_PASSWORD")
	dbname := os.Getenv("POSTGRES_DB")

	privyAppId := os.Getenv("NEXT_PUBLIC_PRIVY_APP_ID")
	publicKey := os.Getenv("PRIVY_PUBLIC_KEY")

	privyVerificationKey := fmt.Sprintf(`-----BEGIN PUBLIC KEY-----
%s
-----END PUBLIC KEY-----`, publicKey)

	middleware.SetupConfig(privyAppId, privyVerificationKey)

	// DSN for gorm.Open
	dsn := fmt.Sprintf("host=%s user=%s password=%s dbname=%s", host, user, password, dbname)

	// URL-encoded DSN for migrate.New
	encodedPassword := url.QueryEscape(password)
	migrateDSN := fmt.Sprintf("postgres://%s:%s@%s/%s?sslmode=disable", user, encodedPassword, host, dbname)

	// Run Raw SQL Migrations First using golang-migrate
	m, err := migrate.New(
		"file://gateway/migrations",
		migrateDSN,
	)
	if err != nil {
		log.Fatalf("Could not create migration: %v", err)
	}
	if err := m.Up(); err != nil && err != migrate.ErrNoChange {
		log.Fatalf("An error occurred while migrating the database: %v", err)
	}

	// If needed use log level debug or info. Default set to silent to avoid noisy logs
	db, err := gorm.Open(postgres.Open(dsn), &gorm.Config{
		Logger: newLogger.LogMode(logger.Silent),
	})
	if err != nil {
		panic("failed to connect to database")
	}

	// Migrate the schema
<<<<<<< HEAD
	if err := db.AutoMigrate(&models.File{}, &models.User{}, &models.Model{}, &models.Job{}, &models.Tag{}, &models.Transaction{}, &models.InferenceEvent{}, &models.FileEvent{}, &models.UserEvent{}, &models.Organization{}, &models.Design{}); err != nil {
=======
	if err := db.AutoMigrate(&models.File{}, &models.User{}, &models.Model{}, &models.Job{}, &models.Tag{}, &models.Transaction{}, &models.RequestTracker{}); err != nil {
>>>>>>> 27aab6a7
		panic(fmt.Sprintf("failed to migrate database: %v", err))
	}

	// Insert default organization if it doesn't exist
	var org models.Organization
	result := db.FirstOrCreate(&org, models.Organization{Name: "no_org"})
	if result.Error != nil {
		log.Printf("Error ensuring default organization exists: %v", result.Error)
	} else {
		log.Println("Default organization ensured in database")
	}

	stripeWebhookSecret := os.Getenv("STRIPE_WEBHOOK_SECRET_KEY")
	log.Printf("Initial STRIPE_WEBHOOK_SECRET_KEY: %s\n", stripeWebhookSecret)

	if stripeWebhookSecret == "" {
		log.Println("STRIPE_WEBHOOK_SECRET_KEY not set, attempting to read from file")
		stripeWebhookSecretBytes, err := os.ReadFile("/var/secrets/stripe/secret.txt")
		if err != nil {
			log.Fatalf("Failed to read Stripe webhook signing secret: %v", err)
		}
		stripeWebhookSecret = strings.TrimSpace(string(stripeWebhookSecretBytes))

		os.Setenv("STRIPE_WEBHOOK_SECRET_KEY", stripeWebhookSecret)
		log.Printf("STRIPE_WEBHOOK_SECRET_KEY set from file: %s\n", stripeWebhookSecret)
	} else {
		log.Println("STRIPE_WEBHOOK_SECRET_KEY is already set")
	}

	// Set up CORS
	corsMiddleware := cors.New(cors.Options{
		AllowedOrigins:   []string{os.Getenv("FRONTEND_URL"), "http://localhost:3000", "http://frontend:3000"},
		AllowCredentials: true,
		AllowedMethods:   []string{"GET", "POST", "PATCH", "PUT"},
		AllowedHeaders:   []string{"Authorization", "Content-Type", "X-Requested-With"},
	})

	mux := server.NewServer(db, s3Client)

	maxWorkers := utils.GetEnvAsInt("MAX_WORKERS", 4)

	// Start queue watcher in a separate goroutine
	go func() {
		for {
			if err := utils.StartJobQueues(db, maxWorkers); err != nil {
				fmt.Printf("unexpected error processing job queues: %v\n", err)
				time.Sleep(5 * time.Second) // wait for 5 seconds before retrying
			}
		}
	}()

	// Start the server with CORS middleware
	fmt.Println("Server started on http://localhost:8080")
	http.ListenAndServe(":8080", corsMiddleware.Handler(mux))
}<|MERGE_RESOLUTION|>--- conflicted
+++ resolved
@@ -106,11 +106,7 @@
 	}
 
 	// Migrate the schema
-<<<<<<< HEAD
 	if err := db.AutoMigrate(&models.File{}, &models.User{}, &models.Model{}, &models.Job{}, &models.Tag{}, &models.Transaction{}, &models.InferenceEvent{}, &models.FileEvent{}, &models.UserEvent{}, &models.Organization{}, &models.Design{}); err != nil {
-=======
-	if err := db.AutoMigrate(&models.File{}, &models.User{}, &models.Model{}, &models.Job{}, &models.Tag{}, &models.Transaction{}, &models.RequestTracker{}); err != nil {
->>>>>>> 27aab6a7
 		panic(fmt.Sprintf("failed to migrate database: %v", err))
 	}
 
