package models

import (
	"time"

	"gorm.io/datatypes"
)

type Tool struct {
	CID           string         `gorm:"primaryKey;column:cid;type:varchar(255);not null"`
	Name          string         `gorm:"type:text;not null;unique"`
	WalletAddress string         `gorm:"type:varchar(42);not null"`
	ToolJson      datatypes.JSON `gorm:"type:json"`
<<<<<<< HEAD
	Container     string         `gorm:"type:text"`
	Memory        int            `gorm:"type:int"`
	Cpu           float64        `gorm:"type:float"`
	Gpu           int            `gorm:"type:int"`
	Network       bool           `gorm:"type:boolean"`
=======
	Timestamp     time.Time      `gorm:""`
>>>>>>> 914a4e02
}<|MERGE_RESOLUTION|>--- conflicted
+++ resolved
@@ -11,13 +11,10 @@
 	Name          string         `gorm:"type:text;not null;unique"`
 	WalletAddress string         `gorm:"type:varchar(42);not null"`
 	ToolJson      datatypes.JSON `gorm:"type:json"`
-<<<<<<< HEAD
 	Container     string         `gorm:"type:text"`
 	Memory        int            `gorm:"type:int"`
 	Cpu           float64        `gorm:"type:float"`
 	Gpu           int            `gorm:"type:int"`
 	Network       bool           `gorm:"type:boolean"`
-=======
 	Timestamp     time.Time      `gorm:""`
->>>>>>> 914a4e02
 }