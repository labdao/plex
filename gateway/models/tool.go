package models

import (
	"time"

	"gorm.io/datatypes"
)

type Tool struct {
<<<<<<< HEAD
	CID            string         `gorm:"primaryKey;column:cid;type:varchar(255);not null"`
	Name           string         `gorm:"type:text;not null;unique"`
	WalletAddress  string         `gorm:"type:varchar(42);not null"`
	ToolJson       datatypes.JSON `gorm:"type:json"`
	Container      string         `gorm:"type:text"`
	Memory         int            `gorm:"type:int"`
	Cpu            float64        `gorm:"type:float"`
	Gpu            int            `gorm:"type:int"`
	Network        bool           `gorm:"type:boolean"`
	Timestamp      time.Time      `gorm:""`
	Display        bool           `gorm:"type:boolean;default:true"`
	TaskCategory   string         `gorm:"type:text;default:'community-models'"`
	DefaultTool    bool           `gorm:"type:boolean;default:false"`
	MaxRunningTime int            `gorm:"type:int;default:2700"`
	ComputeCost    int            `gorm:"type:int;not null;default:0"`
=======
	CID                string         `gorm:"primaryKey;column:cid;type:varchar(255);not null"`
	Name               string         `gorm:"type:text;not null;unique"`
	WalletAddress      string         `gorm:"type:varchar(42);not null"`
	ToolJson           datatypes.JSON `gorm:"type:json"`
	Container          string         `gorm:"type:text"`
	Memory             int            `gorm:"type:int"`
	Cpu                float64        `gorm:"type:float"`
	Gpu                int            `gorm:"type:int"`
	Network            bool           `gorm:"type:boolean"`
	Timestamp          time.Time      `gorm:""`
	Display            bool           `gorm:"type:boolean;default:true"`
	TaskCategory       string         `gorm:"type:text;default:'community-models'"`
	DefaultTool        bool           `gorm:"type:boolean;default:false"`
	MaxRunningTime     int            `gorm:"type:int;default:2700"`
	ToolType           string         `gorm:"type:varchar(255);default:'bacalhau'"`
	RayServiceEndpoint string         `gorm:"type:varchar(255)"`
>>>>>>> eb7190b3
}<|MERGE_RESOLUTION|>--- conflicted
+++ resolved
@@ -7,23 +7,6 @@
 )
 
 type Tool struct {
-<<<<<<< HEAD
-	CID            string         `gorm:"primaryKey;column:cid;type:varchar(255);not null"`
-	Name           string         `gorm:"type:text;not null;unique"`
-	WalletAddress  string         `gorm:"type:varchar(42);not null"`
-	ToolJson       datatypes.JSON `gorm:"type:json"`
-	Container      string         `gorm:"type:text"`
-	Memory         int            `gorm:"type:int"`
-	Cpu            float64        `gorm:"type:float"`
-	Gpu            int            `gorm:"type:int"`
-	Network        bool           `gorm:"type:boolean"`
-	Timestamp      time.Time      `gorm:""`
-	Display        bool           `gorm:"type:boolean;default:true"`
-	TaskCategory   string         `gorm:"type:text;default:'community-models'"`
-	DefaultTool    bool           `gorm:"type:boolean;default:false"`
-	MaxRunningTime int            `gorm:"type:int;default:2700"`
-	ComputeCost    int            `gorm:"type:int;not null;default:0"`
-=======
 	CID                string         `gorm:"primaryKey;column:cid;type:varchar(255);not null"`
 	Name               string         `gorm:"type:text;not null;unique"`
 	WalletAddress      string         `gorm:"type:varchar(42);not null"`
@@ -38,7 +21,7 @@
 	TaskCategory       string         `gorm:"type:text;default:'community-models'"`
 	DefaultTool        bool           `gorm:"type:boolean;default:false"`
 	MaxRunningTime     int            `gorm:"type:int;default:2700"`
+	ComputeCost        int            `gorm:"type:int;not null;default:0"`
 	ToolType           string         `gorm:"type:varchar(255);default:'bacalhau'"`
 	RayServiceEndpoint string         `gorm:"type:varchar(255)"`
->>>>>>> eb7190b3
 }