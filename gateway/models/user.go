package models

import "time"

type Tier int

const (
	TierFree Tier = iota
	TierPaid
)

type User struct {
<<<<<<< HEAD
	WalletAddress  string       `gorm:"primaryKey;type:varchar(42);not null" json:"walletAddress"`
	DID            string       `gorm:"column:did;type:varchar(255);unique" json:"did"`
	CreatedAt      time.Time    `gorm:""`
	APIKeys        []APIKey     `gorm:"foreignKey:UserID"`
	Admin          bool         `gorm:"column:admin;default:false" json:"admin"`
	UserFiles      []File       `gorm:"many2many:user_files;foreignKey:WalletAddress;joinForeignKey:wallet_address;inverseJoinForeignKey:file_id"`
	Tier           Tier         `gorm:"type:int;not null;default:0" json:"tier"`
	ComputeTally   int          `gorm:"column:compute_tally;default:0" json:"computeTally"`
	StripeUserID   string       `gorm:"column:stripe_user_id;type:varchar(255)" json:"stripeUserId"`
	OrganizationID uint         `gorm:"column:organization_id"`
	Organization   Organization `gorm:"foreignKey:OrganizationID"`
=======
	WalletAddress      string       `gorm:"primaryKey;type:varchar(42);not null" json:"walletAddress"`
	DID                string       `gorm:"column:did;type:varchar(255);unique" json:"did"`
	CreatedAt          time.Time    `gorm:""`
	APIKeys            []APIKey     `gorm:"foreignKey:UserID"`
	Admin              bool         `gorm:"column:admin;default:false" json:"admin"`
	UserFiles          []File       `gorm:"many2many:user_files;foreignKey:WalletAddress;joinForeignKey:wallet_address;inverseJoinForeignKey:file_id"`
	Tier               Tier         `gorm:"type:int;not null;default:0" json:"tier"`
	ComputeTally       int          `gorm:"column:compute_tally;default:0" json:"computeTally"`
	StripeUserID       string       `gorm:"column:stripe_user_id;type:varchar(255)" json:"stripeUserId"`
	OrganizationID     uint         `gorm:"column:organization_id"`
	Organization       Organization `gorm:"foreignKey:OrganizationID"`
	SubscriptionStatus string       `gorm:"column:subscription_status;type:varchar(255)" json:"subscriptionStatus"`
	SubscriptionID     string       `gorm:"column:subscription_id;type:varchar(255)" json:"subscriptionId"`
>>>>>>> acaf4fce
}<|MERGE_RESOLUTION|>--- conflicted
+++ resolved
@@ -10,19 +10,6 @@
 )
 
 type User struct {
-<<<<<<< HEAD
-	WalletAddress  string       `gorm:"primaryKey;type:varchar(42);not null" json:"walletAddress"`
-	DID            string       `gorm:"column:did;type:varchar(255);unique" json:"did"`
-	CreatedAt      time.Time    `gorm:""`
-	APIKeys        []APIKey     `gorm:"foreignKey:UserID"`
-	Admin          bool         `gorm:"column:admin;default:false" json:"admin"`
-	UserFiles      []File       `gorm:"many2many:user_files;foreignKey:WalletAddress;joinForeignKey:wallet_address;inverseJoinForeignKey:file_id"`
-	Tier           Tier         `gorm:"type:int;not null;default:0" json:"tier"`
-	ComputeTally   int          `gorm:"column:compute_tally;default:0" json:"computeTally"`
-	StripeUserID   string       `gorm:"column:stripe_user_id;type:varchar(255)" json:"stripeUserId"`
-	OrganizationID uint         `gorm:"column:organization_id"`
-	Organization   Organization `gorm:"foreignKey:OrganizationID"`
-=======
 	WalletAddress      string       `gorm:"primaryKey;type:varchar(42);not null" json:"walletAddress"`
 	DID                string       `gorm:"column:did;type:varchar(255);unique" json:"did"`
 	CreatedAt          time.Time    `gorm:""`
@@ -36,5 +23,4 @@
 	Organization       Organization `gorm:"foreignKey:OrganizationID"`
 	SubscriptionStatus string       `gorm:"column:subscription_status;type:varchar(255)" json:"subscriptionStatus"`
 	SubscriptionID     string       `gorm:"column:subscription_id;type:varchar(255)" json:"subscriptionId"`
->>>>>>> acaf4fce
 }