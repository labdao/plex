--- conflicted
+++ resolved
@@ -8,12 +8,10 @@
 	"math"
 	"math/rand"
 	"net/http"
+	"os"
 	"path/filepath"
-<<<<<<< HEAD
 	"strings"
-=======
 	"sync"
->>>>>>> 891c2235
 	"time"
 
 	"encoding/json"
@@ -22,6 +20,7 @@
 	"github.com/labdao/plex/gateway/models"
 	"github.com/labdao/plex/internal/ipwl"
 	"github.com/labdao/plex/internal/ray"
+	s3client "github.com/labdao/plex/internal/s3"
 	"gorm.io/gorm"
 	"gorm.io/gorm/clause"
 )
@@ -139,7 +138,6 @@
 	return nil
 }
 
-<<<<<<< HEAD
 func checkRunningJob(jobID uint, db *gorm.DB) error {
 	var job models.Job
 	err := fetchJobWithModelAndExperimentData(&job, jobID, db)
@@ -277,9 +275,6 @@
 	return db.Preload("Model").Where("job_status = ?", models.JobStateRunning).Where("job_type", models.JobTypeJob).Find(jobs).Error
 }
 
-func fetchOldestQueuedJob(job *models.Job, queueType models.QueueType, db *gorm.DB) error {
-	return db.Where("job_status = ? ", models.JobStateQueued).Order("created_at ASC").First(job).Error
-=======
 func fetchAndMarkOldestQueuedJobAsPending(job *models.Job, queueType models.QueueType, db *gorm.DB) error {
 	return db.Transaction(func(tx *gorm.DB) error {
 		if err := tx.Clauses(clause.Locking{Strength: "UPDATE"}).Where("job_status = ?", models.JobStateQueued).Order("created_at ASC").First(job).Error; err != nil {
@@ -291,7 +286,6 @@
 		}
 		return nil
 	})
->>>>>>> 891c2235
 }
 
 // func fetchJobWithModelData(job *models.Job, id uint, db *gorm.DB) error {
@@ -464,8 +458,8 @@
 		}
 
 		fmt.Printf("Parsed Ray job response:\n%s\n", prettyJSON)
-<<<<<<< HEAD
 		completeRayJobAndAddFiles(job, body, rayJobResponse, db)
+		fmt.Printf("Job %v completed and added files to DB\n", job.ID)
 	} else if resp.StatusCode != http.StatusOK {
 		newInferenceEvent := models.InferenceEvent{
 			JobID:        job.ID,
@@ -476,17 +470,6 @@
 			EventTime:    time.Now().UTC(),
 		}
 		err = db.Save(&newInferenceEvent).Error
-=======
-		completeRayJobAndAddFiles(inferenceEvent, job, body, rayJobResponse, db)
-		fmt.Printf("Job %v completed and added files to DB\n", job.ID)
-	} else {
-		inferenceEvent.JobStatus = models.JobStateFailed
-		inferenceEvent.ResponseCode = resp.StatusCode
-		inferenceEvent.EventType = models.EventTypeJobFailed
-		inferenceEvent.EventMessage = string(body)
-		inferenceEvent.EventTime = time.Now().UTC()
-		err = db.Save(inferenceEvent).Error
->>>>>>> 891c2235
 		if err != nil {
 			return err
 		}
@@ -566,13 +549,6 @@
 	if err != nil {
 		return err
 	}
-<<<<<<< HEAD
-=======
-	err = db.Save(&inferenceEvent).Error
-	if err != nil {
-		return err
-	}
->>>>>>> 891c2235
 	return nil
 }
 
