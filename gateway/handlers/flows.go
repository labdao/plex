package handlers

import (
	"encoding/json"
	"errors"
	"fmt"
	"io/ioutil"
	"log"
	"net/http"
	"os"
	"strconv"
	"strings"
	"time"

	"github.com/google/uuid"
	"github.com/gorilla/mux"

	"github.com/labdao/plex/gateway/middleware"
	"github.com/labdao/plex/gateway/models"
	"github.com/labdao/plex/gateway/utils"
	"github.com/labdao/plex/internal/ipfs"
	"github.com/labdao/plex/internal/ipwl"
	"gorm.io/datatypes"
	"gorm.io/gorm"
)

func pinIoList(ios []ipwl.IO) (string, error) {
	data, err := json.Marshal(ios)
	if err != nil {
		return "", fmt.Errorf("failed to marshal IO slice: %v", err)
	}

	tmpFile, err := ioutil.TempFile(os.TempDir(), "prefix-")
	if err != nil {
		return "", fmt.Errorf("cannot create temporary file: %v", err)
	}

	if _, err = tmpFile.Write(data); err != nil {
		return "", fmt.Errorf("failed to write to temporary file: %v", err)
	}

	cid, err := ipfs.PinFile(tmpFile.Name())
	if err != nil {
		return "", fmt.Errorf("failed to pin file: %v", err)
	}

	if err := tmpFile.Close(); err != nil {
		return "", fmt.Errorf("failed to close the file: %v", err)
	}

	return cid, nil
}

func AddFlowHandler(db *gorm.DB) http.HandlerFunc {
	return func(w http.ResponseWriter, r *http.Request) {
		log.Println("Received Post request at /flows")
		body, err := ioutil.ReadAll(r.Body)
		if err != nil {
			http.Error(w, "Bad request", http.StatusBadRequest)
			return
		}

		log.Println("Request body: ", string(body))

		requestData := make(map[string]json.RawMessage)
		err = json.Unmarshal(body, &requestData)
		if err != nil {
			http.Error(w, "Invalid JSON", http.StatusBadRequest)
			return
		}

		user, ok := r.Context().Value(middleware.UserContextKey).(*models.User)
		if !ok {
			utils.SendJSONError(w, "User not found in context", http.StatusUnauthorized)
			return
		}

		var toolCid string
		err = json.Unmarshal(requestData["toolCid"], &toolCid)
		if err != nil || toolCid == "" {
			http.Error(w, "Invalid or missing Tool CID", http.StatusBadRequest)
			return
		}

		var tool models.Tool
		result := db.Where("cid = ?", toolCid).First(&tool)
		if result.Error != nil {
			log.Printf("Error fetching Tool: %v\n", result.Error)
			if result.Error == gorm.ErrRecordNotFound {
				http.Error(w, "Tool not found", http.StatusNotFound)
			} else {
				http.Error(w, "Error fetching Tool", http.StatusInternalServerError)
			}
			return
		}

		var scatteringMethod string
		err = json.Unmarshal(requestData["scatteringMethod"], &scatteringMethod)
		if err != nil || scatteringMethod == "" {
			http.Error(w, "Invalid or missing Scattering Method", http.StatusBadRequest)
			return
		}

		var name string
		err = json.Unmarshal(requestData["name"], &name)
		if err != nil || name == "" {
			http.Error(w, "Invalid or missing Name", http.StatusBadRequest)
			return
		}

		kwargsRaw, ok := requestData["kwargs"]
		if !ok {
			http.Error(w, "missing kwargs in the request", http.StatusBadRequest)
			return
		}

		var kwargs map[string][]interface{}
		err = json.Unmarshal(kwargsRaw, &kwargs)
		if err != nil {
			log.Printf("Error unmarshalling kwargs: %v; Raw data: %s\n", err, string(kwargsRaw))
			http.Error(w, "Invalid structure for kwargs", http.StatusBadRequest)
			return
		}

		err = json.Unmarshal(requestData["kwargs"], &kwargs)
		if err != nil {
			http.Error(w, "Invalid or missing kwargs", http.StatusBadRequest)
			return
		}

		ioList, err := ipwl.InitializeIo(toolCid, scatteringMethod, kwargs)
		if err != nil {
			http.Error(w, fmt.Sprintf("Error while transforming validated JSON: %v", err), http.StatusInternalServerError)
			return
		}
		log.Println("Initialized IO List")

		// save ioList to IPFS
		ioListCid, err := pinIoList(ioList)
		if err != nil {
			http.Error(w, fmt.Sprintf("Error pinning IO List: %v", err), http.StatusInternalServerError)
			return
		}

		flowUUID := uuid.New().String()

		flow := models.Flow{
			CID:           ioListCid,
			WalletAddress: user.WalletAddress,
			Name:          name,
			StartTime:     time.Now(),
			FlowUUID:      flowUUID,
			Public:        false,
		}

		log.Println("Creating Flow entry")
		result = db.Create(&flow)
		if result.Error != nil {
			http.Error(w, fmt.Sprintf("Error creating Flow entity: %v", result.Error), http.StatusInternalServerError)
			return
		}

		for _, ioItem := range ioList {
			log.Println("Creating job entry")
			inputsJSON, err := json.Marshal(ioItem.Inputs)
			if err != nil {
				http.Error(w, fmt.Sprintf("Error transforming job inputs: %v", err), http.StatusInternalServerError)
				return
			}
			var queue models.QueueType
			if tool.Gpu == 0 {
				if tool.ToolType == "ray" {
					queue = models.QueueTypeRayCPU
				} else {
					queue = models.QueueTypeBacalhauCPU
				}
			} else {
				if tool.ToolType == "ray" {
					queue = models.QueueTypeRayGPU
				} else {
					queue = models.QueueTypeBacalhauGPU
				}
			}
			jobUUID := uuid.New().String()
			// TODO: consolidate below with the above checks.
			var jobType models.JobType
			if tool.ToolType == "ray" {
				jobType = models.JobTypeRay
			} else {
				jobType = models.JobTypeBacalhau
			}
			job := models.Job{
				ToolID:        ioItem.Tool.IPFS,
				FlowID:        flow.ID,
				WalletAddress: user.WalletAddress,
				Inputs:        datatypes.JSON(inputsJSON),
				Queue:         queue,
				CreatedAt:     time.Now(),
				JobUUID:       jobUUID,
				Public:        false,
				JobType:       jobType,
			}

			result := db.Create(&job)
			if result.Error != nil {
				http.Error(w, fmt.Sprintf("Error creating Job entity: %v", result.Error), http.StatusInternalServerError)
				return
			}

			for _, input := range ioItem.Inputs {
				var cidsToAdd []string
				switch v := input.(type) {
				case string:
					strInput, ok := input.(string)
					if !ok {
						continue
					}
					if strings.HasPrefix(strInput, "Qm") && strings.Contains(strInput, "/") {
						split := strings.SplitN(strInput, "/", 2)
						cid := split[0]
						cidsToAdd = append(cidsToAdd, cid)
					}
				case []interface{}:
					fmt.Println("found slice, checking each for 'Qm' prefix")
					for _, elem := range v {
						strInput, ok := elem.(string)
						if !ok {
							continue
						}
						if strings.HasPrefix(strInput, "Qm") && strings.Contains(strInput, "/") {
							split := strings.SplitN(strInput, "/", 2)
							cid := split[0]
							cidsToAdd = append(cidsToAdd, cid)
						}
					}
				default:
					continue
				}
				for _, cid := range cidsToAdd {
					var dataFile models.DataFile
					result := db.First(&dataFile, "cid = ?", cid)
					// result := db.First(&dataFile, "cid = ? and wallet_address = ? ", cid, user.WalletAddress)
					if result.Error != nil {
						if errors.Is(result.Error, gorm.ErrRecordNotFound) {
							// http.Error(w, fmt.Sprintf("DataFile with CID %v and WalletAddress %v not found", cid, user.WalletAddress), http.StatusInternalServerError)
							http.Error(w, fmt.Sprintf("DataFile with CID %v not found", cid), http.StatusInternalServerError)
							return
						} else {
							http.Error(w, fmt.Sprintf("Error looking up DataFile: %v", result.Error), http.StatusInternalServerError)
							return
						}
					}
					job.InputFiles = append(job.InputFiles, dataFile)
				}
			}
			result = db.Save(&job)
			if result.Error != nil {
				http.Error(w, fmt.Sprintf("Error updating Job entity with input data: %v", result.Error), http.StatusInternalServerError)
				return
			}
		}
		w.Header().Set("Content-Type", "application/json")
		if err := json.NewEncoder(w).Encode(flow); err != nil {
			http.Error(w, "Error encoding Flow to JSON", http.StatusInternalServerError)
			return
		}
	}
}

func GetFlowHandler(db *gorm.DB) http.HandlerFunc {
	return func(w http.ResponseWriter, r *http.Request) {
		if r.Method != http.MethodGet {
			utils.SendJSONError(w, "Only GET method is supported", http.StatusBadRequest)
			return
		}

		user, ok := r.Context().Value(middleware.UserContextKey).(*models.User)
		if !ok {
			utils.SendJSONError(w, "User not found in context", http.StatusUnauthorized)
			return
		}

		params := mux.Vars(r)
		flowID, err := strconv.Atoi(params["flowID"])
		if err != nil {
			http.Error(w, fmt.Sprintf("Flow ID (%v) could not be converted to int", params["flowID"]), http.StatusNotFound)
			return
		}

		var flow models.Flow
		query := db.Preload("Jobs.Tool").Where("id = ?", flowID)

		if result := query.First(&flow); result.Error != nil {
			if errors.Is(result.Error, gorm.ErrRecordNotFound) {
				http.Error(w, "Flow not found", http.StatusNotFound)
			} else {
				http.Error(w, fmt.Sprintf("Error fetching Flow: %v", result.Error), http.StatusInternalServerError)
			}
			return
		}

		if !flow.Public && flow.WalletAddress != user.WalletAddress && !user.Admin {
			http.Error(w, "Flow not found or not authorized", http.StatusNotFound)
			return
		}

		w.Header().Set("Content-Type", "application/json")
		if err := json.NewEncoder(w).Encode(flow); err != nil {
			http.Error(w, "Error encoding Flow to JSON", http.StatusInternalServerError)
			return
		}
	}
}

func ListFlowsHandler(db *gorm.DB) http.HandlerFunc {
	return func(w http.ResponseWriter, r *http.Request) {
		if r.Method != http.MethodGet {
			utils.SendJSONError(w, "Only GET method is supported", http.StatusBadRequest)
			return
		}

		user, ok := r.Context().Value(middleware.UserContextKey).(*models.User)
		if !ok {
			utils.SendJSONError(w, "User not found in context", http.StatusUnauthorized)
			return
		}

		query := db.Model(&models.Flow{}).Where("wallet_address = ?", user.WalletAddress)

		if cid := r.URL.Query().Get("cid"); cid != "" {
			query = query.Where("cid = ?", cid)
		}

		if name := r.URL.Query().Get("name"); name != "" {
			query = query.Where("name = ?", name)
		}

		if walletAddress := r.URL.Query().Get("walletAddress"); walletAddress != "" {
			query = query.Where("wallet_address = ?", walletAddress)
		}
		query = query.Order("start_time DESC")

		var flows []models.Flow
		if result := query.Preload("Jobs").Find(&flows); result.Error != nil {
			http.Error(w, fmt.Sprintf("Error fetching Flows: %v", result.Error), http.StatusInternalServerError)
			return
		}

		log.Println("Fetched flows from DB: ", flows)

		w.Header().Set("Content-Type", "application/json")
		if err := json.NewEncoder(w).Encode(flows); err != nil {
			http.Error(w, "Error encoding Flows to JSON", http.StatusInternalServerError)
			return
		}
	}
}

func UpdateFlowHandler(db *gorm.DB) http.HandlerFunc {
	return func(w http.ResponseWriter, r *http.Request) {
		if r.Method != http.MethodPut {
			utils.SendJSONError(w, "Only PUT method is supported", http.StatusBadRequest)
			return
		}

		user, ok := r.Context().Value(middleware.UserContextKey).(*models.User)
		if !ok {
			utils.SendJSONError(w, "User not found in context", http.StatusUnauthorized)
			return
		}

		params := mux.Vars(r)
		flowID, err := strconv.Atoi(params["flowID"])
		if err != nil {
			http.Error(w, fmt.Sprintf("Flow ID (%v) could not be converted to int", params["flowID"]), http.StatusNotFound)
			return
		}

		var flow models.Flow
		if result := db.Where("id = ?", flowID).First(&flow); result.Error != nil {
			if errors.Is(result.Error, gorm.ErrRecordNotFound) {
				http.Error(w, "Flow not found", http.StatusNotFound)
			} else {
				http.Error(w, fmt.Sprintf("Error fetching Flow: %v", result.Error), http.StatusInternalServerError)
			}
			return
		}

		if flow.WalletAddress != user.WalletAddress {
			http.Error(w, "Unauthorized", http.StatusUnauthorized)
			return
		}

		var requestData struct {
			Name   *string `json:"name,omitempty"`
			Public *bool   `json:"public,omitempty"`
		}
		if err := json.NewDecoder(r.Body).Decode(&requestData); err != nil {
			http.Error(w, fmt.Sprintf("Invalid request body: %v", err), http.StatusBadRequest)
			return
		}

		newPublicFlag := false
		newName := ""
		if requestData.Name != nil {
			newName = *requestData.Name
		}
		if requestData.Public != nil && *requestData.Public != flow.Public {
			if flow.Public {
				http.Error(w, "Flow is already public and cannot be made private", http.StatusBadRequest)
				return
			}
			newPublicFlag = *requestData.Public
		}
		if newName != "" {
			flow.Name = newName
			if result := db.Model(&flow).Updates(models.Flow{Name: flow.Name}); result.Error != nil {
				http.Error(w, fmt.Sprintf("Error updating Flow: %v", result.Error), http.StatusInternalServerError)
				return
			}
		}
		if newPublicFlag {
			flow.Public = true

			if result := db.Model(&flow).Updates(models.Flow{Public: flow.Public}); result.Error != nil {
				http.Error(w, fmt.Sprintf("Error updating Flow: %v", result.Error), http.StatusInternalServerError)
				return
			}

			var jobs []models.Job
			if result := db.Where("flow_id = ?", flow.ID).Find(&jobs); result.Error != nil {
				http.Error(w, fmt.Sprintf("Error fetching Jobs: %v", result.Error), http.StatusInternalServerError)
				return
			}

			for _, job := range jobs {
				if result := db.Model(&job).Updates(models.Job{Public: flow.Public}); result.Error != nil {
					http.Error(w, fmt.Sprintf("Error updating Job: %v", result.Error), http.StatusInternalServerError)
					return
				}

				if result := db.Model(&models.DataFile{}).Where("cid IN (?)", db.Table("job_input_files").Select("data_file_c_id").Where("job_id = ?", job.ID)).Updates(models.DataFile{Public: flow.Public}); result.Error != nil {
					http.Error(w, fmt.Sprintf("Error updating input DataFiles: %v", result.Error), http.StatusInternalServerError)
					return
				}

				if result := db.Model(&models.DataFile{}).Where("cid IN (?)", db.Table("job_output_files").Select("data_file_c_id").Where("job_id = ?", job.ID)).Updates(models.DataFile{Public: flow.Public}); result.Error != nil {
					http.Error(w, fmt.Sprintf("Error updating output DataFiles: %v", result.Error), http.StatusInternalServerError)
					return
				}
			}

			log.Println("Generating and storing RecordCID...")
			metadataCID, err := utils.GenerateAndStoreRecordCID(db, &flow)
			if err != nil {
				http.Error(w, fmt.Sprintf("Error generating and storing RecordCID: %v", err), http.StatusInternalServerError)
				return
			}
			log.Printf("Generated and stored RecordCID: %s", metadataCID)

			log.Println("Minting NFT...")
			if err := utils.MintNFT(db, &flow, metadataCID); err != nil {
				http.Error(w, fmt.Sprintf("Error minting NFT: %v", err), http.StatusInternalServerError)
				return
			}
			log.Println("NFT minted")
		}

		log.Printf("Updated Flow: %+v", flow)

		w.Header().Set("Content-Type", "application/json")
		if err := json.NewEncoder(w).Encode(flow); err != nil {
			http.Error(w, "Error encoding Flow to JSON", http.StatusInternalServerError)
			return
		}
	}
}

func AddJobToFlowHandler(db *gorm.DB) http.HandlerFunc {
	return func(w http.ResponseWriter, r *http.Request) {
		log.Println("Received Post request to add job to a flow")
		body, err := ioutil.ReadAll(r.Body)
		if err != nil {
			http.Error(w, "Bad request", http.StatusBadRequest)
			return
		}

		log.Println("Request body: ", string(body))

		requestData := make(map[string]json.RawMessage)
		err = json.Unmarshal(body, &requestData)
		if err != nil {
			http.Error(w, "Invalid JSON", http.StatusBadRequest)
			return
		}

		user, ok := r.Context().Value(middleware.UserContextKey).(*models.User)
		if !ok {
			utils.SendJSONError(w, "User not found in context", http.StatusUnauthorized)
			return
		}
		params := mux.Vars(r)
		flowID, err := strconv.Atoi(params["flowID"])
		if err != nil {
			http.Error(w, fmt.Sprintf("Flow ID (%v) could not be converted to int", params["flowID"]), http.StatusNotFound)
			return
		}

		var flow models.Flow
		if result := db.Preload("Jobs").Where("id = ?", flowID).First(&flow); result.Error != nil {
			if errors.Is(result.Error, gorm.ErrRecordNotFound) {
				http.Error(w, "Flow not found", http.StatusNotFound)
			} else {
				http.Error(w, fmt.Sprintf("Error fetching Flow: %v", result.Error), http.StatusInternalServerError)
			}
			return
		}

		if flow.WalletAddress != user.WalletAddress {
			http.Error(w, "Unauthorized", http.StatusUnauthorized)
			return
		}
		//TODO: think about moving toolID to flow level instead of job level
		var toolId = flow.Jobs[0].ToolID

		var tool models.Tool
		result := db.Where("cid = ?", toolId).First(&tool)
		if result.Error != nil {
			if result.Error == gorm.ErrRecordNotFound {
				http.Error(w, "Tool not found", http.StatusNotFound)
			} else {
				http.Error(w, "Error fetching Tool", http.StatusInternalServerError)
			}
			return
		}

		var scatteringMethod string
		err = json.Unmarshal(requestData["scatteringMethod"], &scatteringMethod)
		if err != nil || scatteringMethod == "" {
			http.Error(w, "Invalid or missing Scattering Method", http.StatusBadRequest)
			return
		}

		kwargsRaw, ok := requestData["kwargs"]
		if !ok {
			http.Error(w, "missing kwargs in the request", http.StatusBadRequest)
			return
		}
		var kwargs map[string][]interface{}
		err = json.Unmarshal(kwargsRaw, &kwargs)
		if err != nil {
			log.Printf("Error unmarshalling kwargs: %v; Raw data: %s\n", err, string(kwargsRaw))
			http.Error(w, "Invalid structure for kwargs", http.StatusBadRequest)
			return
		}

		err = json.Unmarshal(requestData["kwargs"], &kwargs)
		if err != nil {
			http.Error(w, "Invalid or missing kwargs", http.StatusBadRequest)
			return
		}

		ioList, err := ipwl.InitializeIo(tool.CID, scatteringMethod, kwargs)
		if err != nil {
			http.Error(w, fmt.Sprintf("Error while transforming validated JSON: %v", err), http.StatusInternalServerError)
			return
		}
		log.Println("Initialized IO List")

		for _, ioItem := range ioList {
			log.Println("Creating job entry")
			inputsJSON, err := json.Marshal(ioItem.Inputs)
			if err != nil {
				http.Error(w, fmt.Sprintf("Error transforming job inputs: %v", err), http.StatusInternalServerError)
				return
			}
			var queue models.QueueType
			if tool.Gpu == 0 {
				if tool.ToolType == "ray" {
					queue = models.QueueTypeRayCPU
				} else {
					queue = models.QueueTypeBacalhauCPU
				}
			} else {
				if tool.ToolType == "ray" {
					queue = models.QueueTypeRayGPU
				} else {
					queue = models.QueueTypeBacalhauGPU
				}
			}
			jobUUID := uuid.New().String()

			job := models.Job{
				ToolID:        ioItem.Tool.IPFS,
				FlowID:        flow.ID,
				WalletAddress: user.WalletAddress,
				Inputs:        datatypes.JSON(inputsJSON),
				Queue:         queue,
				CreatedAt:     time.Now(),
				JobUUID:       jobUUID,
				Public:        false,
			}

<<<<<<< HEAD
			// if tool.ToolType == "ray" {
			// 	log.Println("Preparing to submit job to Ray service")
			// 	inputs := make(map[string]interface{})
			// 	for key, value := range kwargs {
			// 		inputs[key] = value
			// 	}
			// 	log.Printf("Submitting to Ray with inputs: %+v\n", inputs)
			// 	response, err := ray.SubmitRayJob(tool.CID, inputs)
			// 	if err != nil {
			// 		log.Printf("Error submitting job to Ray: %v\n", err)
			// 		http.Error(w, fmt.Sprintf("Error submitting job to Ray: %v", err), http.StatusInternalServerError)
			// 		return
			// 	}
			// 	defer response.Body.Close()
			// 	if response.StatusCode != http.StatusOK {
			// 		log.Printf("Ray job submission failed with status code: %d\n", response.StatusCode)
			// 		http.Error(w, fmt.Sprintf("Ray job submission failed: %s", response.Status), http.StatusInternalServerError)
			// 		return
			// 	}
			// 	log.Println("Job submitted to Ray service successfully")
			// } else {
			// 	result = db.Create(&job)
			// 	if result.Error != nil {
			// 		http.Error(w, fmt.Sprintf("Error creating Job entity: %v", result.Error), http.StatusInternalServerError)
			// 		return
			// 	}
			// }

=======
>>>>>>> 80046da7
			result = db.Create(&job)
			if result.Error != nil {
				http.Error(w, fmt.Sprintf("Error creating Job entity: %v", result.Error), http.StatusInternalServerError)
				return
			}

			for _, input := range ioItem.Inputs {
				var cidsToAdd []string
				switch v := input.(type) {
				case string:
					strInput, ok := input.(string)
					if !ok {
						continue
					}
					if strings.HasPrefix(strInput, "Qm") && strings.Contains(strInput, "/") {
						split := strings.SplitN(strInput, "/", 2)
						cid := split[0]
						cidsToAdd = append(cidsToAdd, cid)
					}
				case []interface{}:
					fmt.Println("found slice, checking each for 'Qm' prefix")
					for _, elem := range v {
						strInput, ok := elem.(string)
						if !ok {
							continue
						}
						if strings.HasPrefix(strInput, "Qm") && strings.Contains(strInput, "/") {
							split := strings.SplitN(strInput, "/", 2)
							cid := split[0]
							cidsToAdd = append(cidsToAdd, cid)
						}
					}
				default:
					continue
				}
				for _, cid := range cidsToAdd {
					var dataFile models.DataFile
					result := db.First(&dataFile, "cid = ?", cid)
					if result.Error != nil {
						if errors.Is(result.Error, gorm.ErrRecordNotFound) {
							http.Error(w, fmt.Sprintf("DataFile with CID %v not found", cid), http.StatusInternalServerError)
							return
						} else {
							http.Error(w, fmt.Sprintf("Error looking up DataFile: %v", result.Error), http.StatusInternalServerError)
							return
						}
					}
					job.InputFiles = append(job.InputFiles, dataFile)
				}
			}
			result = db.Save(&job)
			if result.Error != nil {
				http.Error(w, fmt.Sprintf("Error updating Job entity with input data: %v", result.Error), http.StatusInternalServerError)
				return
			}
		}

		w.Header().Set("Content-Type", "application/json")
		if err := json.NewEncoder(w).Encode(flow); err != nil {
			http.Error(w, "Error encoding Flow to JSON", http.StatusInternalServerError)
			return
		}
	}
}<|MERGE_RESOLUTION|>--- conflicted
+++ resolved
@@ -601,7 +601,6 @@
 				Public:        false,
 			}
 
-<<<<<<< HEAD
 			// if tool.ToolType == "ray" {
 			// 	log.Println("Preparing to submit job to Ray service")
 			// 	inputs := make(map[string]interface{})
@@ -630,8 +629,6 @@
 			// 	}
 			// }
 
-=======
->>>>>>> 80046da7
 			result = db.Create(&job)
 			if result.Error != nil {
 				http.Error(w, fmt.Sprintf("Error creating Job entity: %v", result.Error), http.StatusInternalServerError)
