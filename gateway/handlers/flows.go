package handlers

import (
	"encoding/json"
	"errors"
	"fmt"
	"io/ioutil"
	"log"
	"net/http"
	"os"
	"strconv"
	"strings"
	"time"

	"github.com/google/uuid"
	"github.com/gorilla/mux"

	"github.com/labdao/plex/gateway/middleware"
	"github.com/labdao/plex/gateway/models"
	"github.com/labdao/plex/gateway/utils"
	"github.com/labdao/plex/internal/ipfs"
	"github.com/labdao/plex/internal/ipwl"
	"gorm.io/datatypes"
	"gorm.io/gorm"
)

func pinIoList(ios []ipwl.IO) (string, error) {
	data, err := json.Marshal(ios)
	if err != nil {
		return "", fmt.Errorf("failed to marshal IO slice: %v", err)
	}

	tmpFile, err := ioutil.TempFile(os.TempDir(), "prefix-")
	if err != nil {
		return "", fmt.Errorf("cannot create temporary file: %v", err)
	}

	if _, err = tmpFile.Write(data); err != nil {
		return "", fmt.Errorf("failed to write to temporary file: %v", err)
	}

	cid, err := ipfs.PinFile(tmpFile.Name())
	if err != nil {
		return "", fmt.Errorf("failed to pin file: %v", err)
	}

	if err := tmpFile.Close(); err != nil {
		return "", fmt.Errorf("failed to close the file: %v", err)
	}

	return cid, nil
}

func AddFlowHandler(db *gorm.DB) http.HandlerFunc {
	return func(w http.ResponseWriter, r *http.Request) {
		log.Println("Received Post request at /flows")
		body, err := ioutil.ReadAll(r.Body)
		if err != nil {
			http.Error(w, "Bad request", http.StatusBadRequest)
			return
		}

		log.Println("Request body: ", string(body))

		requestData := make(map[string]json.RawMessage)
		err = json.Unmarshal(body, &requestData)
		if err != nil {
			http.Error(w, "Invalid JSON", http.StatusBadRequest)
			return
		}

		user, ok := r.Context().Value(middleware.UserContextKey).(*models.User)
		if !ok {
			utils.SendJSONError(w, "User not found in context", http.StatusUnauthorized)
			return
		}

		var toolCid string
		err = json.Unmarshal(requestData["toolCid"], &toolCid)
		if err != nil || toolCid == "" {
			http.Error(w, "Invalid or missing Tool CID", http.StatusBadRequest)
			return
		}

		var tool models.Tool
		result := db.Where("cid = ?", toolCid).First(&tool)
		if result.Error != nil {
			if result.Error == gorm.ErrRecordNotFound {
				http.Error(w, "Tool not found", http.StatusNotFound)
			} else {
				http.Error(w, "Error fetching Tool", http.StatusInternalServerError)
			}
			return
		}

		var scatteringMethod string
		err = json.Unmarshal(requestData["scatteringMethod"], &scatteringMethod)
		if err != nil || scatteringMethod == "" {
			http.Error(w, "Invalid or missing Scattering Method", http.StatusBadRequest)
			return
		}

		var name string
		err = json.Unmarshal(requestData["name"], &name)
		if err != nil || name == "" {
			http.Error(w, "Invalid or missing Name", http.StatusBadRequest)
			return
		}

		kwargsRaw, ok := requestData["kwargs"]
		if !ok {
			http.Error(w, "missing kwargs in the request", http.StatusBadRequest)
			return
		}

		var kwargs map[string][]interface{}
		err = json.Unmarshal(kwargsRaw, &kwargs)
		if err != nil {
			log.Printf("Error unmarshalling kwargs: %v; Raw data: %s\n", err, string(kwargsRaw))
			http.Error(w, "Invalid structure for kwargs", http.StatusBadRequest)
			return
		}

		err = json.Unmarshal(requestData["kwargs"], &kwargs)
		if err != nil {
			http.Error(w, "Invalid or missing kwargs", http.StatusBadRequest)
			return
		}

		ioList, err := ipwl.InitializeIo(toolCid, scatteringMethod, kwargs)
		if err != nil {
			http.Error(w, fmt.Sprintf("Error while transforming validated JSON: %v", err), http.StatusInternalServerError)
			return
		}
		log.Println("Initialized IO List")

		// save ioList to IPFS
		ioListCid, err := pinIoList(ioList)
		if err != nil {
			http.Error(w, fmt.Sprintf("Error pinning IO List: %v", err), http.StatusInternalServerError)
			return
		}

		flowUUID := uuid.New().String()

		flow := models.Flow{
			CID:           ioListCid,
			WalletAddress: user.WalletAddress,
			Name:          name,
			StartTime:     time.Now(),
<<<<<<< HEAD
			FlowUUID:      flowUUID,
=======
			Public:        false,
>>>>>>> 393d8319
		}

		log.Println("Creating Flow entry")
		result = db.Create(&flow)
		if result.Error != nil {
			http.Error(w, fmt.Sprintf("Error creating Flow entity: %v", result.Error), http.StatusInternalServerError)
			return
		}

		for _, ioItem := range ioList {
			log.Println("Creating job entry")
			inputsJSON, err := json.Marshal(ioItem.Inputs)
			if err != nil {
				http.Error(w, fmt.Sprintf("Error transforming job inputs: %v", err), http.StatusInternalServerError)
				return
			}
			var queue models.QueueType
			if tool.Gpu == 0 {
				queue = models.QueueTypeCPU
			} else {
				queue = models.QueueTypeGPU
			}
			jobUUID := uuid.New().String()

			job := models.Job{
				ToolID:        ioItem.Tool.IPFS,
				FlowID:        flow.ID,
				WalletAddress: user.WalletAddress,
				Inputs:        datatypes.JSON(inputsJSON),
				Queue:         queue,
				CreatedAt:     time.Now(),
				JobUUID:       jobUUID,
				Public:        false,
			}
			result := db.Create(&job)
			if result.Error != nil {
				http.Error(w, fmt.Sprintf("Error creating Job entity: %v", result.Error), http.StatusInternalServerError)
				return
			}

			for _, input := range ioItem.Inputs {
				var cidsToAdd []string
				switch v := input.(type) {
				case string:
					strInput, ok := input.(string)
					if !ok {
						continue
					}
					if strings.HasPrefix(strInput, "Qm") && strings.Contains(strInput, "/") {
						split := strings.SplitN(strInput, "/", 2)
						cid := split[0]
						cidsToAdd = append(cidsToAdd, cid)
					}
				case []interface{}:
					fmt.Println("found slice, checking each for 'Qm' prefix")
					for _, elem := range v {
						strInput, ok := elem.(string)
						if !ok {
							continue
						}
						if strings.HasPrefix(strInput, "Qm") && strings.Contains(strInput, "/") {
							split := strings.SplitN(strInput, "/", 2)
							cid := split[0]
							cidsToAdd = append(cidsToAdd, cid)
						}
					}
				default:
					continue
				}
				for _, cid := range cidsToAdd {
					var dataFile models.DataFile
					result := db.First(&dataFile, "cid = ?", cid)
					// result := db.First(&dataFile, "cid = ? and wallet_address = ? ", cid, user.WalletAddress)
					if result.Error != nil {
						if errors.Is(result.Error, gorm.ErrRecordNotFound) {
							// http.Error(w, fmt.Sprintf("DataFile with CID %v and WalletAddress %v not found", cid, user.WalletAddress), http.StatusInternalServerError)
							http.Error(w, fmt.Sprintf("DataFile with CID %v not found", cid), http.StatusInternalServerError)
							return
						} else {
							http.Error(w, fmt.Sprintf("Error looking up DataFile: %v", result.Error), http.StatusInternalServerError)
							return
						}
					}
					job.InputFiles = append(job.InputFiles, dataFile)
				}
			}
			result = db.Save(&job)
			if result.Error != nil {
				http.Error(w, fmt.Sprintf("Error updating Job entity with input data: %v", result.Error), http.StatusInternalServerError)
				return
			}
		}
		w.Header().Set("Content-Type", "application/json")
		if err := json.NewEncoder(w).Encode(flow); err != nil {
			http.Error(w, "Error encoding Flow to JSON", http.StatusInternalServerError)
			return
		}
	}
}

func GetFlowHandler(db *gorm.DB) http.HandlerFunc {
	return func(w http.ResponseWriter, r *http.Request) {
		if r.Method != http.MethodGet {
			utils.SendJSONError(w, "Only GET method is supported", http.StatusBadRequest)
			return
		}

		user, ok := r.Context().Value(middleware.UserContextKey).(*models.User)
		if !ok {
			utils.SendJSONError(w, "User not found in context", http.StatusUnauthorized)
			return
		}

		params := mux.Vars(r)
		flowID, err := strconv.Atoi(params["flowID"])
		if err != nil {
			http.Error(w, fmt.Sprintf("Flow ID (%v) could not be converted to int", params["flowID"]), http.StatusNotFound)
			return
		}

		var flow models.Flow
		query := db.Preload("Jobs.Tool").Where("id = ?", flowID)

		if result := query.First(&flow); result.Error != nil {
			if errors.Is(result.Error, gorm.ErrRecordNotFound) {
				http.Error(w, "Flow not found", http.StatusNotFound)
			} else {
				http.Error(w, fmt.Sprintf("Error fetching Flow: %v", result.Error), http.StatusInternalServerError)
			}
			return
		}

		if !flow.Public && flow.WalletAddress != user.WalletAddress && !user.Admin {
			http.Error(w, "Flow not found or not authorized", http.StatusNotFound)
			return
		}

		w.Header().Set("Content-Type", "application/json")
		if err := json.NewEncoder(w).Encode(flow); err != nil {
			http.Error(w, "Error encoding Flow to JSON", http.StatusInternalServerError)
			return
		}
	}
}

func ListFlowsHandler(db *gorm.DB) http.HandlerFunc {
	return func(w http.ResponseWriter, r *http.Request) {
		if r.Method != http.MethodGet {
			utils.SendJSONError(w, "Only GET method is supported", http.StatusBadRequest)
			return
		}

		user, ok := r.Context().Value(middleware.UserContextKey).(*models.User)
		if !ok {
			utils.SendJSONError(w, "User not found in context", http.StatusUnauthorized)
			return
		}

		query := db.Model(&models.Flow{}).Where("wallet_address = ?", user.WalletAddress)

		if cid := r.URL.Query().Get("cid"); cid != "" {
			query = query.Where("cid = ?", cid)
		}

		if name := r.URL.Query().Get("name"); name != "" {
			query = query.Where("name = ?", name)
		}

		if walletAddress := r.URL.Query().Get("walletAddress"); walletAddress != "" {
			query = query.Where("wallet_address = ?", walletAddress)
		}
		query = query.Order("start_time DESC")

		var flows []models.Flow
		if result := query.Preload("Jobs").Find(&flows); result.Error != nil {
			http.Error(w, fmt.Sprintf("Error fetching Flows: %v", result.Error), http.StatusInternalServerError)
			return
		}

		log.Println("Fetched flows from DB: ", flows)

		w.Header().Set("Content-Type", "application/json")
		if err := json.NewEncoder(w).Encode(flows); err != nil {
			http.Error(w, "Error encoding Flows to JSON", http.StatusInternalServerError)
			return
		}
	}
}

func UpdateFlowHandler(db *gorm.DB) http.HandlerFunc {
	return func(w http.ResponseWriter, r *http.Request) {
		if r.Method != http.MethodPut {
			utils.SendJSONError(w, "Only PUT method is supported", http.StatusBadRequest)
			return
		}

		user, ok := r.Context().Value(middleware.UserContextKey).(*models.User)
		if !ok {
			utils.SendJSONError(w, "User not found in context", http.StatusUnauthorized)
			return
		}

		params := mux.Vars(r)
		flowID, err := strconv.Atoi(params["flowID"])
		if err != nil {
			http.Error(w, fmt.Sprintf("Flow ID (%v) could not be converted to int", params["flowID"]), http.StatusNotFound)
			return
		}

		var flow models.Flow
		if result := db.Where("id = ?", flowID).First(&flow); result.Error != nil {
			if errors.Is(result.Error, gorm.ErrRecordNotFound) {
				http.Error(w, "Flow not found", http.StatusNotFound)
			} else {
				http.Error(w, fmt.Sprintf("Error fetching Flow: %v", result.Error), http.StatusInternalServerError)
			}
			return
		}

		if flow.WalletAddress != user.WalletAddress {
			http.Error(w, "Unauthorized", http.StatusUnauthorized)
			return
		}

		if flow.Public {
			http.Error(w, "Flow is already public", http.StatusBadRequest)
			return
		}

		flow.Public = true

		if result := db.Model(&flow).Updates(models.Flow{Public: flow.Public}); result.Error != nil {
			http.Error(w, fmt.Sprintf("Error updating Flow: %v", result.Error), http.StatusInternalServerError)
			return
		}

		var jobs []models.Job
		if result := db.Where("flow_id = ?", flow.ID).Find(&jobs); result.Error != nil {
			http.Error(w, fmt.Sprintf("Error fetching Jobs: %v", result.Error), http.StatusInternalServerError)
			return
		}

		for _, job := range jobs {
			if result := db.Model(&job).Updates(models.Job{Public: flow.Public}); result.Error != nil {
				http.Error(w, fmt.Sprintf("Error updating Job: %v", result.Error), http.StatusInternalServerError)
				return
			}

			if result := db.Model(&models.DataFile{}).Where("cid IN (?)", db.Table("job_input_files").Select("data_file_c_id").Where("job_id = ?", job.ID)).Updates(models.DataFile{Public: flow.Public}); result.Error != nil {
				http.Error(w, fmt.Sprintf("Error updating input DataFiles: %v", result.Error), http.StatusInternalServerError)
				return
			}

			if result := db.Model(&models.DataFile{}).Where("cid IN (?)", db.Table("job_output_files").Select("data_file_c_id").Where("job_id = ?", job.ID)).Updates(models.DataFile{Public: flow.Public}); result.Error != nil {
				http.Error(w, fmt.Sprintf("Error updating output DataFiles: %v", result.Error), http.StatusInternalServerError)
				return
			}
		}

		w.Header().Set("Content-Type", "application/json")
		if err := json.NewEncoder(w).Encode(flow); err != nil {
			http.Error(w, "Error encoding Flow to JSON", http.StatusInternalServerError)
			return
		}
	}
}<|MERGE_RESOLUTION|>--- conflicted
+++ resolved
@@ -148,11 +148,8 @@
 			WalletAddress: user.WalletAddress,
 			Name:          name,
 			StartTime:     time.Now(),
-<<<<<<< HEAD
 			FlowUUID:      flowUUID,
-=======
 			Public:        false,
->>>>>>> 393d8319
 		}
 
 		log.Println("Creating Flow entry")
