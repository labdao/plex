package handlers

import (
	"encoding/json"
	"errors"
	"fmt"
	"io/ioutil"
	"log"
	"net/http"
	"os"
	"strconv"
	"strings"
	"time"

	"github.com/gorilla/mux"
	"github.com/labdao/plex/gateway/models"
	"github.com/labdao/plex/gateway/utils"
	"github.com/labdao/plex/internal/ipfs"
	"github.com/labdao/plex/internal/ipwl"
	"gorm.io/datatypes"
	"gorm.io/gorm"
)

func pinIoList(ios []ipwl.IO) (string, error) {
	data, err := json.Marshal(ios)
	if err != nil {
		return "", fmt.Errorf("failed to marshal IO slice: %v", err)
	}

	tmpFile, err := ioutil.TempFile(os.TempDir(), "prefix-")
	if err != nil {
		return "", fmt.Errorf("cannot create temporary file: %v", err)
	}

	if _, err = tmpFile.Write(data); err != nil {
		return "", fmt.Errorf("failed to write to temporary file: %v", err)
	}

	cid, err := ipfs.PinFile(tmpFile.Name())
	if err != nil {
		return "", fmt.Errorf("failed to pin file: %v", err)
	}

	if err := tmpFile.Close(); err != nil {
		return "", fmt.Errorf("failed to close the file: %v", err)
	}

	return cid, nil
}

func AddFlowHandler(db *gorm.DB) http.HandlerFunc {
	return func(w http.ResponseWriter, r *http.Request) {
		log.Println("Received Post request at /flows")
		body, err := ioutil.ReadAll(r.Body)
		if err != nil {
			http.Error(w, "Bad request", http.StatusBadRequest)
			return
		}

		log.Println("Request body: ", string(body))

		requestData := make(map[string]json.RawMessage)
		err = json.Unmarshal(body, &requestData)
		if err != nil {
			http.Error(w, "Invalid JSON", http.StatusBadRequest)
			return
		}

		var walletAddress string
		err = json.Unmarshal(requestData["walletAddress"], &walletAddress)
		if err != nil || walletAddress == "" {
			http.Error(w, "Invalid or missing walletAddress", http.StatusBadRequest)
			return
		}

		var toolCid string
		err = json.Unmarshal(requestData["toolCid"], &toolCid)
		if err != nil || toolCid == "" {
			http.Error(w, "Invalid or missing Tool CID", http.StatusBadRequest)
			return
		}

		var tool models.Tool
		result := db.Where("cid = ?", toolCid).First(&tool)
		if result.Error != nil {
			if result.Error == gorm.ErrRecordNotFound {
				http.Error(w, "Tool not found", http.StatusNotFound)
			} else {
				http.Error(w, "Error fetching Tool", http.StatusInternalServerError)
			}
			return
		}

		var scatteringMethod string
		err = json.Unmarshal(requestData["scatteringMethod"], &scatteringMethod)
		if err != nil || scatteringMethod == "" {
			http.Error(w, "Invalid or missing Scattering Method", http.StatusBadRequest)
			return
		}

		var name string
		err = json.Unmarshal(requestData["name"], &name)
		if err != nil || name == "" {
			http.Error(w, "Invalid or missing Name", http.StatusBadRequest)
			return
		}

		kwargsRaw, ok := requestData["kwargs"]
		if !ok {
			http.Error(w, "missing kwargs in the request", http.StatusBadRequest)
			return
		}

		var kwargs map[string][]interface{}
		err = json.Unmarshal(kwargsRaw, &kwargs)
		if err != nil {
			log.Printf("Error unmarshalling kwargs: %v; Raw data: %s\n", err, string(kwargsRaw))
			http.Error(w, "Invalid structure for kwargs", http.StatusBadRequest)
			return
		}

		err = json.Unmarshal(requestData["kwargs"], &kwargs)
		if err != nil {
			http.Error(w, "Invalid or missing kwargs", http.StatusBadRequest)
			return
		}

		ioList, err := ipwl.InitializeIo(toolCid, scatteringMethod, kwargs)
		if err != nil {
			http.Error(w, fmt.Sprintf("Error while transforming validated JSON: %v", err), http.StatusInternalServerError)
			return
		}
		log.Println("Initialized IO List")

		// save ioList to IPFS
		ioListCid, err := pinIoList(ioList)
		if err != nil {
			http.Error(w, fmt.Sprintf("Error pinning IO List: %v", err), http.StatusInternalServerError)
			return
		}

		flow := models.Flow{
			CID:           ioListCid,
			WalletAddress: walletAddress,
			Name:          name,
			StartTime:     time.Now(),
		}

		log.Println("Creating Flow entry")
		result = db.Create(&flow)
		if result.Error != nil {
			http.Error(w, fmt.Sprintf("Error creating Flow entity: %v", result.Error), http.StatusInternalServerError)
			return
		}

		for _, ioItem := range ioList {
			log.Println("Creating job entry")
<<<<<<< HEAD
			inputsJSON, err := json.Marshal(ioItem.Inputs)
			if err != nil {
				http.Error(w, fmt.Sprintf("Error transforming job inputs: %v", err), http.StatusInternalServerError)
				return
			}
			var queue models.QueueType
			if tool.Gpu == 0 {
				queue = models.QueueTypeCPU
			} else {
				queue = models.QueueTypeGPU
=======
			jobEntry := models.Job{
				BacalhauJobID: job.BacalhauJobId,
				State:         job.State,
				Error:         job.ErrMsg,
				WalletAddress: walletAddress,
				ToolID:        job.Tool.IPFS,
				FlowID:        flowEntry.CID,
				CreatedAt:     time.Now(),
>>>>>>> 914a4e02
			}
			job := models.Job{
				ToolID:        ioItem.Tool.IPFS,
				FlowID:        flow.ID,
				WalletAddress: walletAddress,
				Inputs:        datatypes.JSON(inputsJSON),
				Queue:         queue,
			}
			result := db.Create(&job)
			if result.Error != nil {
				http.Error(w, fmt.Sprintf("Error creating Job entity: %v", result.Error), http.StatusInternalServerError)
				return
			}

			for _, input := range ioItem.Inputs {
				var cidsToAdd []string
				switch v := input.(type) {
				case string:
					strInput, ok := input.(string)
					if !ok {
						continue
					}
					if strings.HasPrefix(strInput, "Qm") && strings.Contains(strInput, "/") {
						split := strings.SplitN(strInput, "/", 2)
						cid := split[0]
						cidsToAdd = append(cidsToAdd, cid)
					}
				case []interface{}:
					fmt.Println("found slice, checking each for 'Qm' prefix")
					for _, elem := range v {
						strInput, ok := elem.(string)
						if !ok {
							continue
						}
						if strings.HasPrefix(strInput, "Qm") && strings.Contains(strInput, "/") {
							split := strings.SplitN(strInput, "/", 2)
							cid := split[0]
							cidsToAdd = append(cidsToAdd, cid)
						}
					}
				default:
					continue
				}
				for _, cid := range cidsToAdd {
					var dataFile models.DataFile
					result := db.First(&dataFile, "cid = ?", cid)
					if result.Error != nil {
						if errors.Is(result.Error, gorm.ErrRecordNotFound) {
							http.Error(w, fmt.Sprintf("DataFile with CID %v not found", cid), http.StatusInternalServerError)
							return
						} else {
							http.Error(w, fmt.Sprintf("Error looking up DataFile: %v", result.Error), http.StatusInternalServerError)
							return
						}
					}
					job.InputFiles = append(job.InputFiles, dataFile)
				}
			}
			result = db.Save(&job)
			if result.Error != nil {
				http.Error(w, fmt.Sprintf("Error updating Job entity with input data: %v", result.Error), http.StatusInternalServerError)
				return
			}
		}
		w.Header().Set("Content-Type", "application/json")
		if err := json.NewEncoder(w).Encode(flow); err != nil {
			http.Error(w, "Error encoding Flow to JSON", http.StatusInternalServerError)
			return
		}
	}
}

func GetFlowHandler(db *gorm.DB) http.HandlerFunc {
	return func(w http.ResponseWriter, r *http.Request) {
		if r.Method != http.MethodGet {
			utils.SendJSONError(w, "Only GET method is supported", http.StatusBadRequest)
			return
		}

		params := mux.Vars(r)
		flowID, err := strconv.Atoi(params["flowID"])
		if err != nil {
			http.Error(w, fmt.Sprintf("Flow ID (%v) could not be converted to int", params["flowID"]), http.StatusNotFound)
			return
		}

		var flow models.Flow
		if result := db.Preload("Jobs.Tool").First(&flow, "id = ?", flowID); result.Error != nil {
			if errors.Is(result.Error, gorm.ErrRecordNotFound) {
				http.Error(w, "Flow not found", http.StatusNotFound)
			} else {
				http.Error(w, fmt.Sprintf("Error fetching Flow: %v", result.Error), http.StatusInternalServerError)
			}
			return
		}

<<<<<<< HEAD
		log.Println("Fetched flow from DB: ", flow)
=======
		log.Println("Fetched flow from DB")

		var latestCompletionTime *time.Time
		for index, job := range flow.Jobs {
			log.Println("Updating job: ", index)
			updatedJob, err := bacalhau.GetBacalhauJobState(job.BacalhauJobID)
			if err != nil {
				http.Error(w, fmt.Sprintf("Error updating job %v", err), http.StatusInternalServerError)
				return
			}
			if updatedJob.State.State == model.JobStateCancelled {
				flow.Jobs[index].State = "failed"
			} else if updatedJob.State.State == model.JobStateError {
				flow.Jobs[index].State = "error"
			} else if updatedJob.State.State == model.JobStateQueued {
				flow.Jobs[index].State = "queued"
			} else if updatedJob.State.State == model.JobStateInProgress {
				flow.Jobs[index].State = "processing"
			} else if updatedJob.State.State == model.JobStateCompleted {
				flow.Jobs[index].State = "completed"
				if latestCompletionTime == nil || flow.Jobs[index].CompletedAt.After(*latestCompletionTime) {
					latestCompletionTime = &flow.Jobs[index].CompletedAt
				}
			} else if len(updatedJob.State.Executions) > 0 && updatedJob.State.Executions[0].State == model.ExecutionStateFailed {
				flow.Jobs[index].State = "failed"
			}

			log.Println("Updated job")
			if err := db.Save(&flow.Jobs[index]).Error; err != nil {
				http.Error(w, fmt.Sprintf("Error saving job: %v", err), http.StatusInternalServerError)
				return
			}
		}

		if latestCompletionTime != nil {
			flow.EndTime = *latestCompletionTime
			if err := db.Save(&flow).Error; err != nil {
				http.Error(w, fmt.Sprintf("Error saving Flow with updated EndTime: %v", err), http.StatusInternalServerError)
				return
			}
		}

		log.Println("Updated flow from DB: ", flow)
>>>>>>> 914a4e02

		w.Header().Set("Content-Type", "application/json")
		if err := json.NewEncoder(w).Encode(flow); err != nil {
			http.Error(w, "Error encoding Flow to JSON", http.StatusInternalServerError)
			return
		}
	}
}

func ListFlowsHandler(db *gorm.DB) http.HandlerFunc {
	return func(w http.ResponseWriter, r *http.Request) {
		if r.Method != http.MethodGet {
			utils.SendJSONError(w, "Only GET method is supported", http.StatusBadRequest)
			return
		}

		query := db.Model(&models.Flow{})

		if cid := r.URL.Query().Get("cid"); cid != "" {
			query = query.Where("cid = ?", cid)
		}

		if name := r.URL.Query().Get("name"); name != "" {
			query = query.Where("name = ?", name)
		}

		if walletAddress := r.URL.Query().Get("walletAddress"); walletAddress != "" {
			query = query.Where("wallet_address = ?", walletAddress)
		}

		var flows []models.Flow
		if result := query.Preload("Jobs").Find(&flows); result.Error != nil {
			http.Error(w, fmt.Sprintf("Error fetching Flows: %v", result.Error), http.StatusInternalServerError)
			return
		}

		log.Println("Fetched flows from DB: ", flows)

		w.Header().Set("Content-Type", "application/json")
		if err := json.NewEncoder(w).Encode(flows); err != nil {
			http.Error(w, "Error encoding Flows to JSON", http.StatusInternalServerError)
			return
		}
	}
}<|MERGE_RESOLUTION|>--- conflicted
+++ resolved
@@ -155,7 +155,6 @@
 
 		for _, ioItem := range ioList {
 			log.Println("Creating job entry")
-<<<<<<< HEAD
 			inputsJSON, err := json.Marshal(ioItem.Inputs)
 			if err != nil {
 				http.Error(w, fmt.Sprintf("Error transforming job inputs: %v", err), http.StatusInternalServerError)
@@ -166,16 +165,6 @@
 				queue = models.QueueTypeCPU
 			} else {
 				queue = models.QueueTypeGPU
-=======
-			jobEntry := models.Job{
-				BacalhauJobID: job.BacalhauJobId,
-				State:         job.State,
-				Error:         job.ErrMsg,
-				WalletAddress: walletAddress,
-				ToolID:        job.Tool.IPFS,
-				FlowID:        flowEntry.CID,
-				CreatedAt:     time.Now(),
->>>>>>> 914a4e02
 			}
 			job := models.Job{
 				ToolID:        ioItem.Tool.IPFS,
@@ -183,6 +172,7 @@
 				WalletAddress: walletAddress,
 				Inputs:        datatypes.JSON(inputsJSON),
 				Queue:         queue,
+        CreatedAt:     time.Now(),
 			}
 			result := db.Create(&job)
 			if result.Error != nil {
@@ -272,54 +262,6 @@
 			return
 		}
 
-<<<<<<< HEAD
-		log.Println("Fetched flow from DB: ", flow)
-=======
-		log.Println("Fetched flow from DB")
-
-		var latestCompletionTime *time.Time
-		for index, job := range flow.Jobs {
-			log.Println("Updating job: ", index)
-			updatedJob, err := bacalhau.GetBacalhauJobState(job.BacalhauJobID)
-			if err != nil {
-				http.Error(w, fmt.Sprintf("Error updating job %v", err), http.StatusInternalServerError)
-				return
-			}
-			if updatedJob.State.State == model.JobStateCancelled {
-				flow.Jobs[index].State = "failed"
-			} else if updatedJob.State.State == model.JobStateError {
-				flow.Jobs[index].State = "error"
-			} else if updatedJob.State.State == model.JobStateQueued {
-				flow.Jobs[index].State = "queued"
-			} else if updatedJob.State.State == model.JobStateInProgress {
-				flow.Jobs[index].State = "processing"
-			} else if updatedJob.State.State == model.JobStateCompleted {
-				flow.Jobs[index].State = "completed"
-				if latestCompletionTime == nil || flow.Jobs[index].CompletedAt.After(*latestCompletionTime) {
-					latestCompletionTime = &flow.Jobs[index].CompletedAt
-				}
-			} else if len(updatedJob.State.Executions) > 0 && updatedJob.State.Executions[0].State == model.ExecutionStateFailed {
-				flow.Jobs[index].State = "failed"
-			}
-
-			log.Println("Updated job")
-			if err := db.Save(&flow.Jobs[index]).Error; err != nil {
-				http.Error(w, fmt.Sprintf("Error saving job: %v", err), http.StatusInternalServerError)
-				return
-			}
-		}
-
-		if latestCompletionTime != nil {
-			flow.EndTime = *latestCompletionTime
-			if err := db.Save(&flow).Error; err != nil {
-				http.Error(w, fmt.Sprintf("Error saving Flow with updated EndTime: %v", err), http.StatusInternalServerError)
-				return
-			}
-		}
-
-		log.Println("Updated flow from DB: ", flow)
->>>>>>> 914a4e02
-
 		w.Header().Set("Content-Type", "application/json")
 		if err := json.NewEncoder(w).Encode(flow); err != nil {
 			http.Error(w, "Error encoding Flow to JSON", http.StatusInternalServerError)
