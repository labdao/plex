--- conflicted
+++ resolved
@@ -152,12 +152,8 @@
 		}
 
 		if job.State == "completed" {
-<<<<<<< HEAD
-			fmt.Println("Job completed, getting output directory CID")
-=======
 			// we always only do one execution at the moment
 			fmt.Println("Job completed, getting output directory CID...")
->>>>>>> 501782b4
 			outputDirCID := updatedJob.State.Executions[0].PublishedResult.CID
 			outputFileEntries, err := ipfs.ListFilesInDirectory(outputDirCID)
 			if err != nil {
