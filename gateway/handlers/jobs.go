--- conflicted
+++ resolved
@@ -4,7 +4,6 @@
 	"bytes"
 	"encoding/json"
 	"fmt"
-	"io/ioutil"
 	"net/http"
 	"os"
 
@@ -78,46 +77,6 @@
 	}
 }
 
-<<<<<<< HEAD
-func RunJobHandler(db *gorm.DB) http.HandlerFunc {
-	return func(w http.ResponseWriter, r *http.Request) {
-		if err := utils.CheckRequestMethod(r, http.MethodPost); err != nil {
-			utils.SendJSONError(w, err.Error(), http.StatusBadRequest)
-			return
-		}
-
-		var requestData struct {
-			IoJsonCid   string   `json:"ioJsonCid"`
-			Annotations []string `json:"annotations"`
-		}
-
-		if err := utils.ReadRequestBody(r, &requestData); err != nil {
-			http.Error(w, "Error parsing request body", http.StatusBadRequest)
-			return
-		}
-
-		tempDir, err := ioutil.TempDir("", "job")
-		if err != nil {
-			http.Error(w, fmt.Sprintf("Error creating temporary directory: %v", err), http.StatusInternalServerError)
-			return
-		}
-		defer os.RemoveAll(tempDir)
-
-		completedIoJsonCid, ioJsonPath, err := ipwl.RunIO(requestData.IoJsonCid, requestData.OutputDir, false, false, 60, 1, requestData.Annotations)
-		if err != nil {
-			http.Error(w, fmt.Sprintf("Error running job: %v", err), http.StatusInternalServerError)
-			return
-		}
-
-		responseData := map[string]string{
-			"completedIoJsonCid": completedIoJsonCid,
-			"ioJsonPath":         ioJsonPath,
-		}
-
-		utils.SendJSONResponse(w, responseData)
-	}
-}
-=======
 // func RunJobHandler(db *gorm.DB) http.HandlerFunc {
 // 	return func(w http.ResponseWriter, r *http.Request) {
 // 		if err := utils.CheckRequestMethod(r, http.MethodPost); err != nil {
@@ -156,7 +115,6 @@
 // 		utils.SendJSONResponse(w, responseData)
 // 	}
 // }
->>>>>>> dceca829
 
 func GetJobHandler(db *gorm.DB) http.HandlerFunc {
 	return func(w http.ResponseWriter, r *http.Request) {
