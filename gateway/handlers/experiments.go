package handlers

import (
	"encoding/json"
	"errors"
	"fmt"
	"io/ioutil"
	"log"
	"net/http"
	"os"
	"strconv"
	"strings"
	"time"

	"github.com/gorilla/mux"
	"github.com/labdao/plex/gateway/middleware"
	"github.com/labdao/plex/gateway/models"
	"github.com/labdao/plex/gateway/utils"
	"github.com/labdao/plex/internal/ipwl"
	"gorm.io/datatypes"
	"gorm.io/gorm"
)

func AddExperimentHandler(db *gorm.DB) http.HandlerFunc {
	return func(w http.ResponseWriter, r *http.Request) {
		log.Println("Received Post request at /experiments")
		body, err := ioutil.ReadAll(r.Body)
		if err != nil {
			utils.SendJSONError(w, "Bad request", http.StatusBadRequest)
			return
		}

		log.Println("Request body: ", string(body))

		requestData := make(map[string]json.RawMessage)
		err = json.Unmarshal(body, &requestData)
		if err != nil {
			utils.SendJSONError(w, "Invalid JSON", http.StatusBadRequest)
			return
		}

		user, ok := r.Context().Value(middleware.UserContextKey).(*models.User)
		if !ok {
			utils.SendJSONError(w, "User not found in context", http.StatusUnauthorized)
			return
		}

		var modelId int
		err = json.Unmarshal(requestData["modelId"], &modelId)
		if err != nil || modelId == 0 {
			utils.SendJSONError(w, "Invalid or missing Model ID", http.StatusBadRequest)
			return
		}

		var model models.Model
		result := db.Where("id = ?", modelId).First(&model)
		if result.Error != nil {
			log.Printf("Error fetching Model: %v\n", result.Error)
			if errors.Is(result.Error, gorm.ErrRecordNotFound) {
				utils.SendJSONError(w, "Model not found", http.StatusNotFound)
			} else {
				utils.SendJSONError(w, "Error fetching Model", http.StatusInternalServerError)
			}
			return
		}

		var scatteringMethod string
		err = json.Unmarshal(requestData["scatteringMethod"], &scatteringMethod)
		if err != nil || scatteringMethod == "" {
			utils.SendJSONError(w, "Invalid or missing Scattering Method", http.StatusBadRequest)
			return
		}

		var name string
		err = json.Unmarshal(requestData["name"], &name)
		if err != nil || name == "" {
			utils.SendJSONError(w, "Invalid or missing Name", http.StatusBadRequest)
			return
		}

		kwargsRaw, ok := requestData["kwargs"]
		if !ok {
			utils.SendJSONError(w, "missing kwargs in the request", http.StatusBadRequest)
			return
		}

		var kwargs map[string][]interface{}
		err = json.Unmarshal(kwargsRaw, &kwargs)
		if err != nil {
			log.Printf("Error unmarshalling kwargs: %v; Raw data: %s\n", err, string(kwargsRaw))
			utils.SendJSONError(w, "Invalid structure for kwargs", http.StatusBadRequest)
			return
		}

		err = json.Unmarshal(requestData["kwargs"], &kwargs)
		if err != nil {
			utils.SendJSONError(w, "Invalid or missing kwargs", http.StatusBadRequest)
			return
		}

		ioList, err := ipwl.InitializeIo(model.S3URI, scatteringMethod, kwargs, db)
		if err != nil {
			utils.SendJSONError(w, fmt.Sprintf("Error while transforming validated JSON: %v", err), http.StatusInternalServerError)
			return
		}
		log.Println("Initialized IO List")

		experiment := models.Experiment{
			WalletAddress: user.WalletAddress,
			Name:          name,
			CreatedAt:     time.Now().UTC(),
			Public:        false,
		}

		log.Println("Creating Experiment entry")
		result = db.Create(&experiment)
		if result.Error != nil {
			utils.SendJSONError(w, fmt.Sprintf("Error creating Experiment entity: %v", result.Error), http.StatusInternalServerError)
			return
		}

		for _, ioItem := range ioList {
			log.Println("Creating job entry")
			inputsJSON, err := json.Marshal(ioItem.Inputs)
			if err != nil {
				utils.SendJSONError(w, fmt.Sprintf("Error transforming job inputs: %v", err), http.StatusInternalServerError)
				return
			}

			job := models.Job{
				ModelID:       modelId,
				ExperimentID:  experiment.ID,
				WalletAddress: user.WalletAddress,
				Inputs:        datatypes.JSON(inputsJSON),
				CreatedAt:     time.Now().UTC(),
				Public:        false,
<<<<<<< HEAD
				JobType:       model.JobType,
=======
>>>>>>> acaf4fce
			}

			result := db.Create(&job)
			if result.Error != nil {
				utils.SendJSONError(w, fmt.Sprintf("Error creating Job entity: %v", result.Error), http.StatusInternalServerError)
				return
			}

			for _, input := range ioItem.Inputs {
				var idsToAdd []string
				switch v := input.(type) {
				case string:
					strInput, ok := input.(string)
					if !ok {
						continue
					}
					if strings.HasPrefix(strInput, "Qm") && strings.Contains(strInput, "/") {
						split := strings.SplitN(strInput, "/", 2)
						id := split[0]
						idsToAdd = append(idsToAdd, id)
					}
				case []interface{}:
					fmt.Println("found slice, checking each for 'Qm' prefix")
					for _, elem := range v {
						strInput, ok := elem.(string)
						if !ok {
							continue
						}
						if strings.HasPrefix(strInput, "Qm") && strings.Contains(strInput, "/") {
							split := strings.SplitN(strInput, "/", 2)
							id := split[0]
							idsToAdd = append(idsToAdd, id)
						}
					}
				default:
					continue
				}
				for _, id := range idsToAdd {
					var file models.File
					result := db.First(&file, "id = ?", id)
					if result.Error != nil {
						if errors.Is(result.Error, gorm.ErrRecordNotFound) {
							utils.SendJSONError(w, fmt.Sprintf("File with ID %v not found", id), http.StatusInternalServerError)
							return
						} else {
							utils.SendJSONError(w, fmt.Sprintf("Error looking up File: %v", result.Error), http.StatusInternalServerError)
							return
						}
					}
					job.InputFiles = append(job.InputFiles, file)
				}
			}
			result = db.Save(&job)
			if result.Error != nil {
				utils.SendJSONError(w, fmt.Sprintf("Error updating Job entity with input data: %v", result.Error), http.StatusInternalServerError)
				return
			}
			inferenceEvent := models.InferenceEvent{
				JobID:      job.ID,
				RetryCount: 0,
				EventTime:  time.Now().UTC(),
				EventType:  models.EventTypeJobCreated,
			}

			result = db.Save(&inferenceEvent)
			if result.Error != nil {
				utils.SendJSONError(w, fmt.Sprintf("Error creating InferenceEvent entity: %v", result.Error), http.StatusInternalServerError)
				return
			}

			user.ComputeTally += model.ComputeCost
			result = db.Save(user)
			if result.Error != nil {
				utils.SendJSONError(w, fmt.Sprintf("Error updating user compute tally: %v", result.Error), http.StatusInternalServerError)
				return
			}

			thresholdStr := os.Getenv("TIER_THRESHOLD")
			if thresholdStr == "" {
				utils.SendJSONError(w, "TIER_THRESHOLD environment variable is not set", http.StatusInternalServerError)
				return
			}

			threshold, err := strconv.Atoi(thresholdStr)
			if err != nil {
				utils.SendJSONError(w, fmt.Sprintf("Error converting TIER_THRESHOLD to integer: %v", err), http.StatusInternalServerError)
				return
			}

			err = UpdateUserTier(db, user.WalletAddress, threshold)
			if err != nil {
				utils.SendJSONError(w, fmt.Sprintf("Error updating user tier: %v", err), http.StatusInternalServerError)
				return
			}

			if user.SubscriptionStatus == "active" {
				err = RecordUsage(user.StripeUserID, int64(model.ComputeCost))
				if err != nil {
					utils.SendJSONError(w, fmt.Sprintf("Error recording usage: %v", err), http.StatusInternalServerError)
					return
				}
			}
		}
		w.Header().Set("Content-Type", "application/json")
		if err := json.NewEncoder(w).Encode(experiment); err != nil {
			utils.SendJSONError(w, "Error encoding Experiment to JSON", http.StatusInternalServerError)
			return
		}
	}
}

func GetExperimentHandler(db *gorm.DB) http.HandlerFunc {
	return func(w http.ResponseWriter, r *http.Request) {
		if r.Method != http.MethodGet {
			utils.SendJSONError(w, "Only GET method is supported", http.StatusBadRequest)
			return
		}

		user, ok := r.Context().Value(middleware.UserContextKey).(*models.User)
		if !ok {
			utils.SendJSONError(w, "User not found in context", http.StatusUnauthorized)
			return
		}

		params := mux.Vars(r)
		experimentID, err := strconv.Atoi(params["experimentID"])
		if err != nil {
			http.Error(w, fmt.Sprintf("Experiment ID (%v) could not be converted to int", params["experimentID"]), http.StatusNotFound)
			return
		}

		var experiment models.Experiment
		query := db.Preload("Jobs.Model").Where("id = ?", experimentID)

		if result := query.First(&experiment); result.Error != nil {
			if errors.Is(result.Error, gorm.ErrRecordNotFound) {
				http.Error(w, "Experiment not found", http.StatusNotFound)
			} else {
				http.Error(w, fmt.Sprintf("Error fetching Experiment: %v", result.Error), http.StatusInternalServerError)
			}
			return
		}

		if !experiment.Public && experiment.WalletAddress != user.WalletAddress && !user.Admin {
			http.Error(w, "Experiment not found or not authorized", http.StatusNotFound)
			return
		}

		w.Header().Set("Content-Type", "application/json")
		if err := json.NewEncoder(w).Encode(experiment); err != nil {
			http.Error(w, "Error encoding Experiment to JSON", http.StatusInternalServerError)
			return
		}
	}
}

func ListExperimentsHandler(db *gorm.DB) http.HandlerFunc {
	return func(w http.ResponseWriter, r *http.Request) {
		if r.Method != http.MethodGet {
			utils.SendJSONError(w, "Only GET method is supported", http.StatusBadRequest)
			return
		}

		user, ok := r.Context().Value(middleware.UserContextKey).(*models.User)
		if !ok {
			utils.SendJSONError(w, "User not found in context", http.StatusUnauthorized)
			return
		}

		query := db.Model(&models.Experiment{}).Where("wallet_address = ?", user.WalletAddress)

		if id := r.URL.Query().Get("id"); id != "" {
			query = query.Where("id = ?", id)
		}

		if name := r.URL.Query().Get("name"); name != "" {
			query = query.Where("name = ?", name)
		}

		if walletAddress := r.URL.Query().Get("walletAddress"); walletAddress != "" {
			query = query.Where("wallet_address = ?", walletAddress)
		}

		fields := r.URL.Query().Get("fields")
		if fields != "" {
			requestedFields := strings.Split(fields, ",")
			validFields := []string{"id"}

			for _, field := range requestedFields {
				switch strings.ToLower(strings.TrimSpace(field)) {
				case "name", "created_at", "experiment_uuid", "public", "record_cid":
					validFields = append(validFields, strings.ToLower(strings.TrimSpace(field)))
				}
			}

			if !utils.Contains(validFields, "created_at") {
				validFields = append(validFields, "created_at")
			}

			query = query.Select(validFields)
		}

		query = query.Order("created_at DESC")

		if fields == "" {
			query = query.Preload("Jobs")
		}

		var experiments []models.Experiment
		if result := query.Find(&experiments); result.Error != nil {
			http.Error(w, fmt.Sprintf("Error fetching Experiments: %v", result.Error), http.StatusInternalServerError)
			return
		}

		log.Println("Fetched experiments from DB: ", experiments)

		w.Header().Set("Content-Type", "application/json")
		if err := json.NewEncoder(w).Encode(experiments); err != nil {
			http.Error(w, "Error encoding Experiments to JSON", http.StatusInternalServerError)
			return
		}
	}
}

func UpdateExperimentHandler(db *gorm.DB) http.HandlerFunc {
	return func(w http.ResponseWriter, r *http.Request) {
		if r.Method != http.MethodPut {
			utils.SendJSONError(w, "Only PUT method is supported", http.StatusBadRequest)
			return
		}

		user, ok := r.Context().Value(middleware.UserContextKey).(*models.User)
		if !ok {
			utils.SendJSONError(w, "User not found in context", http.StatusUnauthorized)
			return
		}

		params := mux.Vars(r)
		experimentID, err := strconv.Atoi(params["experimentID"])
		if err != nil {
			http.Error(w, fmt.Sprintf("Experiment ID (%v) could not be converted to int", params["experimentID"]), http.StatusNotFound)
			return
		}

		var experiment models.Experiment
		if result := db.Where("id = ?", experimentID).First(&experiment); result.Error != nil {
			if errors.Is(result.Error, gorm.ErrRecordNotFound) {
				http.Error(w, "Experiment not found", http.StatusNotFound)
			} else {
				http.Error(w, fmt.Sprintf("Error fetching Experiment: %v", result.Error), http.StatusInternalServerError)
			}
			return
		}

		if experiment.WalletAddress != user.WalletAddress {
			http.Error(w, "Unauthorized", http.StatusUnauthorized)
			return
		}

		var requestData struct {
			Name   *string `json:"name,omitempty"`
			Public *bool   `json:"public,omitempty"`
		}
		if err := json.NewDecoder(r.Body).Decode(&requestData); err != nil {
			http.Error(w, fmt.Sprintf("Invalid request body: %v", err), http.StatusBadRequest)
			return
		}

		newPublicFlag := false
		newName := ""
		if requestData.Name != nil {
			newName = *requestData.Name
		}
		if requestData.Public != nil && *requestData.Public != experiment.Public {
			if experiment.Public {
				http.Error(w, "Experiment is already public and cannot be made private", http.StatusBadRequest)
				return
			}
			newPublicFlag = *requestData.Public
		}
		if newName != "" {
			experiment.Name = newName
			if result := db.Model(&experiment).Updates(models.Experiment{Name: experiment.Name}); result.Error != nil {
				http.Error(w, fmt.Sprintf("Error updating Experiment: %v", result.Error), http.StatusInternalServerError)
				return
			}
		}
		if newPublicFlag {
			experiment.Public = true

			if result := db.Model(&experiment).Updates(models.Experiment{Public: experiment.Public}); result.Error != nil {
				http.Error(w, fmt.Sprintf("Error updating Experiment: %v", result.Error), http.StatusInternalServerError)
				return
			}

			var jobs []models.Job
			if result := db.Where("experiment_id = ?", experiment.ID).Find(&jobs); result.Error != nil {
				http.Error(w, fmt.Sprintf("Error fetching Jobs: %v", result.Error), http.StatusInternalServerError)
				return
			}

			for _, job := range jobs {
				if result := db.Model(&job).Updates(models.Job{Public: experiment.Public}); result.Error != nil {
					http.Error(w, fmt.Sprintf("Error updating Job: %v", result.Error), http.StatusInternalServerError)
					return
				}

				if result := db.Model(&models.File{}).Where("id IN (?)", db.Table("job_input_files").Select("file_id").Where("job_id = ?", job.ID)).Updates(models.File{Public: experiment.Public}); result.Error != nil {
					http.Error(w, fmt.Sprintf("Error updating input Files: %v", result.Error), http.StatusInternalServerError)
					return
				}

				if result := db.Model(&models.File{}).Where("id IN (?)", db.Table("job_output_files").Select("file_id").Where("job_id = ?", job.ID)).Updates(models.File{Public: experiment.Public}); result.Error != nil {
					http.Error(w, fmt.Sprintf("Error updating output Files: %v", result.Error), http.StatusInternalServerError)
					return
				}
			}

			log.Println("Generating and storing RecordCID...")
			metadataCID, err := utils.GenerateAndStoreRecordCID(db, &experiment)
			if err != nil {
				http.Error(w, fmt.Sprintf("Error generating and storing RecordCID: %v", err), http.StatusInternalServerError)
				return
			}
			log.Printf("Generated and stored RecordCID: %s", metadataCID)

			log.Println("Minting NFT...")
			if err := utils.MintNFT(db, &experiment, metadataCID); err != nil {
				http.Error(w, fmt.Sprintf("Error minting NFT: %v", err), http.StatusInternalServerError)
				return
			}
			log.Println("NFT minted")
		}

		log.Printf("Updated Experiment: %+v", experiment)

		w.Header().Set("Content-Type", "application/json")
		if err := json.NewEncoder(w).Encode(experiment); err != nil {
			http.Error(w, "Error encoding Experiment to JSON", http.StatusInternalServerError)
			return
		}
	}
}

func AddJobToExperimentHandler(db *gorm.DB) http.HandlerFunc {
	return func(w http.ResponseWriter, r *http.Request) {
		log.Println("Received Post request to add job to a experiment")
		body, err := ioutil.ReadAll(r.Body)
		if err != nil {
			http.Error(w, "Bad request", http.StatusBadRequest)
			return
		}

		log.Println("Request body: ", string(body))

		requestData := make(map[string]json.RawMessage)
		err = json.Unmarshal(body, &requestData)
		if err != nil {
			http.Error(w, "Invalid JSON", http.StatusBadRequest)
			return
		}

		user, ok := r.Context().Value(middleware.UserContextKey).(*models.User)
		if !ok {
			utils.SendJSONError(w, "User not found in context", http.StatusUnauthorized)
			return
		}
		params := mux.Vars(r)
		experimentID, err := strconv.Atoi(params["experimentID"])
		if err != nil {
			http.Error(w, fmt.Sprintf("Experiment ID (%v) could not be converted to int", params["experimentID"]), http.StatusNotFound)
			return
		}

		var experiment models.Experiment
		if result := db.Preload("Jobs").Where("id = ?", experimentID).First(&experiment); result.Error != nil {
			if errors.Is(result.Error, gorm.ErrRecordNotFound) {
				http.Error(w, "Experiment not found", http.StatusNotFound)
			} else {
				http.Error(w, fmt.Sprintf("Error fetching Experiment: %v", result.Error), http.StatusInternalServerError)
			}
			return
		}

		if experiment.WalletAddress != user.WalletAddress {
			http.Error(w, "Unauthorized", http.StatusUnauthorized)
			return
		}
		//TODO: think about moving modelID to experiment level instead of job level
		var modelId = experiment.Jobs[0].ModelID

		var model models.Model
		result := db.Where("id = ?", modelId).First(&model)
		if result.Error != nil {
			if result.Error == gorm.ErrRecordNotFound {
				http.Error(w, "Model not found", http.StatusNotFound)
			} else {
				http.Error(w, "Error fetching Model", http.StatusInternalServerError)
			}
			return
		}

		var scatteringMethod string
		err = json.Unmarshal(requestData["scatteringMethod"], &scatteringMethod)
		if err != nil || scatteringMethod == "" {
			http.Error(w, "Invalid or missing Scattering Method", http.StatusBadRequest)
			return
		}

		kwargsRaw, ok := requestData["kwargs"]
		if !ok {
			http.Error(w, "missing kwargs in the request", http.StatusBadRequest)
			return
		}
		var kwargs map[string][]interface{}
		err = json.Unmarshal(kwargsRaw, &kwargs)
		if err != nil {
			log.Printf("Error unmarshalling kwargs: %v; Raw data: %s\n", err, string(kwargsRaw))
			http.Error(w, "Invalid structure for kwargs", http.StatusBadRequest)
			return
		}

		err = json.Unmarshal(requestData["kwargs"], &kwargs)
		if err != nil {
			http.Error(w, "Invalid or missing kwargs", http.StatusBadRequest)
			return
		}

		ioList, err := ipwl.InitializeIo(model.S3URI, scatteringMethod, kwargs, db)
		if err != nil {
			http.Error(w, fmt.Sprintf("Error while transforming validated JSON: %v", err), http.StatusInternalServerError)
			return
		}
		log.Println("Initialized IO List")

		for _, ioItem := range ioList {
			log.Println("Creating job entry")
			inputsJSON, err := json.Marshal(ioItem.Inputs)
			if err != nil {
				http.Error(w, fmt.Sprintf("Error transforming job inputs: %v", err), http.StatusInternalServerError)
				return
			}

			job := models.Job{
				ModelID:       modelId,
				ExperimentID:  experiment.ID,
				WalletAddress: user.WalletAddress,
				Inputs:        datatypes.JSON(inputsJSON),
				CreatedAt:     time.Now().UTC(),
				Public:        false,
			}

			result = db.Create(&job)
			if result.Error != nil {
				http.Error(w, fmt.Sprintf("Error creating Job entity: %v", result.Error), http.StatusInternalServerError)
				return
			}

			for _, input := range ioItem.Inputs {
				var cidsToAdd []string
				switch v := input.(type) {
				case string:
					strInput, ok := input.(string)
					if !ok {
						continue
					}
					if strings.HasPrefix(strInput, "Qm") && strings.Contains(strInput, "/") {
						split := strings.SplitN(strInput, "/", 2)
						id := split[0]
						cidsToAdd = append(cidsToAdd, id)
					}
				case []interface{}:
					fmt.Println("found slice, checking each for 'Qm' prefix")
					for _, elem := range v {
						strInput, ok := elem.(string)
						if !ok {
							continue
						}
						if strings.HasPrefix(strInput, "Qm") && strings.Contains(strInput, "/") {
							split := strings.SplitN(strInput, "/", 2)
							id := split[0]
							cidsToAdd = append(cidsToAdd, id)
						}
					}
				default:
					continue
				}
				for _, id := range cidsToAdd {
					var file models.File
					result := db.First(&file, "id = ?", id)
					if result.Error != nil {
						if errors.Is(result.Error, gorm.ErrRecordNotFound) {
							http.Error(w, fmt.Sprintf("File with CID %v not found", id), http.StatusInternalServerError)
							return
						} else {
							http.Error(w, fmt.Sprintf("Error looking up File: %v", result.Error), http.StatusInternalServerError)
							return
						}
					}
					job.InputFiles = append(job.InputFiles, file)
				}
			}
			result = db.Save(&job)
			if result.Error != nil {
				http.Error(w, fmt.Sprintf("Error updating Job entity with input data: %v", result.Error), http.StatusInternalServerError)
				return
			}

			inferenceEvent := models.InferenceEvent{
				JobID:      job.ID,
				RetryCount: 0,
				EventTime:  time.Now().UTC(),
				EventType:  models.EventTypeJobCreated,
			}

			result = db.Save(&inferenceEvent)
			if result.Error != nil {
				http.Error(w, fmt.Sprintf("Error creating RequestTracker entity: %v", result.Error), http.StatusInternalServerError)
				return
			}

			user.ComputeTally += model.ComputeCost
			result = db.Save(user)
			if result.Error != nil {
				http.Error(w, fmt.Sprintf("Error updating user compute tally: %v", result.Error), http.StatusInternalServerError)
				return
			}

			thresholdStr := os.Getenv("TIER_THRESHOLD")
			if thresholdStr == "" {
				http.Error(w, "TIER_THRESHOLD environment variable is not set", http.StatusInternalServerError)
				return
			}

			threshold, err := strconv.Atoi(thresholdStr)
			if err != nil {
				http.Error(w, fmt.Sprintf("Error converting TIER_THRESHOLD to integer: %v", err), http.StatusInternalServerError)
				return
			}

			err = UpdateUserTier(db, user.WalletAddress, threshold)
			if err != nil {
				http.Error(w, fmt.Sprintf("Error updating user tier: %v", err), http.StatusInternalServerError)
				return
			}
<<<<<<< HEAD
=======

			if user.SubscriptionStatus == "active" {
				err = RecordUsage(user.StripeUserID, int64(model.ComputeCost))
				if err != nil {
					utils.SendJSONError(w, fmt.Sprintf("Error recording usage: %v", err), http.StatusInternalServerError)
					return
				}
			}
>>>>>>> acaf4fce
		}

		w.Header().Set("Content-Type", "application/json")
		if err := json.NewEncoder(w).Encode(experiment); err != nil {
			http.Error(w, "Error encoding Experiment to JSON", http.StatusInternalServerError)
			return
		}
	}
}<|MERGE_RESOLUTION|>--- conflicted
+++ resolved
@@ -134,10 +134,7 @@
 				Inputs:        datatypes.JSON(inputsJSON),
 				CreatedAt:     time.Now().UTC(),
 				Public:        false,
-<<<<<<< HEAD
 				JobType:       model.JobType,
-=======
->>>>>>> acaf4fce
 			}
 
 			result := db.Create(&job)
@@ -683,8 +680,6 @@
 				http.Error(w, fmt.Sprintf("Error updating user tier: %v", err), http.StatusInternalServerError)
 				return
 			}
-<<<<<<< HEAD
-=======
 
 			if user.SubscriptionStatus == "active" {
 				err = RecordUsage(user.StripeUserID, int64(model.ComputeCost))
@@ -693,7 +688,6 @@
 					return
 				}
 			}
->>>>>>> acaf4fce
 		}
 
 		w.Header().Set("Content-Type", "application/json")
