package handlers

import (
	"bytes"
	"encoding/json"
	"fmt"
	"io/ioutil"
	"log"
	"net/http"
	"os"
	"time"

	"github.com/gorilla/mux"

	"github.com/labdao/plex/gateway/middleware"
	"github.com/labdao/plex/gateway/models"
	"github.com/labdao/plex/gateway/utils"
	"github.com/labdao/plex/internal/ipwl"
	"github.com/labdao/plex/internal/s3"

	"gorm.io/gorm"
)

func AddToolHandler(db *gorm.DB, s3c *s3.S3Client) http.HandlerFunc {
	return func(w http.ResponseWriter, r *http.Request) {
		log.Println("Received request at /add-tool")

		body, err := ioutil.ReadAll(r.Body)
		if err != nil {
			// http.Error(w, "Bad request", http.StatusBadRequest)
			utils.SendJSONError(w, "Bad request", http.StatusBadRequest)
			return
		}
		defer r.Body.Close()

		log.Println("Request body: ", string(body))

		var toolRequest struct {
			ToolJson json.RawMessage `json:"toolJson"`
		}
		err = json.Unmarshal(body, &toolRequest)
		if err != nil {
			// http.Error(w, "Invalid JSON", http.StatusBadRequest)
			utils.SendJSONError(w, "Invalid JSON", http.StatusBadRequest)
			return
		}

		token, err := utils.ExtractAuthHeader(r)
		if err != nil {
			utils.SendJSONError(w, err.Error(), http.StatusUnauthorized)
			return
		}

		var walletAddress string
		if middleware.IsJWT(token) {
			claims, err := middleware.ValidateJWT(token, db)
			if err != nil {
				utils.SendJSONError(w, "Invalid JWT", http.StatusUnauthorized)
				return
			}
			walletAddress, err = middleware.GetWalletAddressFromJWTClaims(claims, db)
			if err != nil {
				utils.SendJSONError(w, err.Error(), http.StatusUnauthorized)
				return
			}
		} else {
			walletAddress, err = middleware.GetWalletAddressFromAPIKey(token, db)
			if err != nil {
				utils.SendJSONError(w, err.Error(), http.StatusUnauthorized)
				return
			}
		}

		// Unmarshal the tool from the tool JSON
		var tool ipwl.Tool
		err = json.Unmarshal(toolRequest.ToolJson, &tool)
		if err != nil {
			// http.Error(w, fmt.Sprintf("Invalid toolJson format: %v", err), http.StatusBadRequest)
			utils.SendJSONError(w, fmt.Sprintf("Invalid toolJson format: %v", err), http.StatusBadRequest)
			return
		}

		toolJSON, err := json.Marshal(tool)
		if err != nil {
			// http.Error(w, fmt.Sprintf("Error re-marshalling tool data: %v", err), http.StatusInternalServerError)
			utils.SendJSONError(w, fmt.Sprintf("Error re-marshalling tool data: %v", err), http.StatusInternalServerError)
			return
		}

		reader := bytes.NewReader(toolJSON)
		tempFile, err := utils.CreateAndWriteTempFile(reader, tool.Name+".json")
		if err != nil {
			// http.Error(w, fmt.Sprintf("Error creating temp file: %v", err), http.StatusInternalServerError)
			utils.SendJSONError(w, fmt.Sprintf("Error creating temp file: %v", err), http.StatusInternalServerError)
			return
		}

		bucketName := os.Getenv("BUCKET_NAME")
		if bucketName == "" {
			utils.SendJSONError(w, "Missing BUCKET_NAME environment variable", http.StatusInternalServerError)
			return
		}

		hash, err := utils.GenerateFileHash(tempFile.Name())
		if err != nil {
			utils.SendJSONError(w, fmt.Sprintf("Error hashing file: %v", err), http.StatusInternalServerError)
			return
		}
		fmt.Println("Hash of the tool manifest", tempFile.Name(), " file: ", hash)
		defer os.Remove(tempFile.Name())

		objectKey := hash + "/" + tempFile.Name()
		// S3 upload
		err = s3c.UploadFile(bucketName, objectKey, tempFile.Name())
		if err != nil {
			utils.SendJSONError(w, fmt.Sprintf("Error uploading to bucket: %v", err), http.StatusInternalServerError)
			return
		}

		s3_uri := fmt.Sprintf("s3://%s/%s", bucketName, objectKey)

		var toolGpu int
		if tool.GpuBool {
			toolGpu = 1
		} else {
			toolGpu = 0
		}

		var display bool = true
		var defaultTool bool = false

		var taskCategory string
		if tool.TaskCategory == "" {
			taskCategory = "community-models"
		} else {
			taskCategory = tool.TaskCategory
		}

		var maxRunningTime int
		//if maxruntime is not provided, set it to 45 minutes
		if tool.MaxRunningTime == 0 {
			maxRunningTime = 2700
		} else {
			maxRunningTime = tool.MaxRunningTime
		}
		// Start transaction
		tx := db.Begin()

		// If the new tool is marked as default, reset the default tool in the same task category
		if defaultTool {
			if err := tx.Model(&models.Tool{}).
				Where("task_category = ? AND default_tool = TRUE", tool.TaskCategory).
				Update("default_tool", false).Error; err != nil {
				tx.Rollback()
				// http.Error(w, fmt.Sprintf("Error resetting existing default tool: %v", err), http.StatusInternalServerError)
				utils.SendJSONError(w, fmt.Sprintf("Error resetting existing default tool: %v", err), http.StatusInternalServerError)
				return
			}
		}

		toolEntry := models.Tool{
			CID:                hash,
			WalletAddress:      walletAddress,
			Name:               tool.Name,
			ToolJson:           toolJSON,
			Container:          tool.DockerPull,
			Memory:             *tool.MemoryGB,
			Cpu:                *tool.Cpu,
			Gpu:                toolGpu,
			Network:            tool.NetworkBool,
			Timestamp:          time.Now(),
			Display:            display,
			TaskCategory:       taskCategory,
			DefaultTool:        defaultTool,
			MaxRunningTime:     maxRunningTime,
			ToolType:           string(tool.ToolType),
			RayServiceEndpoint: tool.RayServiceEndpoint,
<<<<<<< HEAD
			ComputeCost:        tool.ComputeCost,
=======
			S3URI:              s3_uri,
		}

		if tool.MemoryGB != nil {
			toolEntry.Memory = *tool.MemoryGB
		}

		if tool.Cpu != nil {
			toolEntry.Cpu = *tool.Cpu
>>>>>>> 1e4133ab
		}

		result := tx.Create(&toolEntry)
		if result.Error != nil {
			tx.Rollback()
			if utils.IsDuplicateKeyError(result.Error) {
				// http.Error(w, "A tool with the same CID already exists", http.StatusConflict)
				utils.SendJSONError(w, "A tool with the same CID already exists", http.StatusConflict)
			} else {
				// http.Error(w, fmt.Sprintf("Error creating tool entity: %v", result.Error), http.StatusInternalServerError)
				utils.SendJSONError(w, fmt.Sprintf("Error creating tool entity: %v", result.Error), http.StatusInternalServerError)
			}
			return
		}

		// Commit the transaction
		if err := tx.Commit().Error; err != nil {
			// http.Error(w, fmt.Sprintf("Transaction commit error: %v", err), http.StatusInternalServerError)
			utils.SendJSONError(w, fmt.Sprintf("Transaction commit error: %v", err), http.StatusInternalServerError)
			return
		}

		utils.SendJSONResponseWithCID(w, toolEntry.CID)
	}
}

func UpdateToolHandler(db *gorm.DB) http.HandlerFunc {
	acceptedTaskCategories := map[string]bool{
		"protein-binder-design": true,
		"protein-folding":       true,
		"community-models":      true,
		// To do: add tool task category should also only accept these accepted categories
		// To do: remove hardcoding later to match one of the available slugs from tasks taskList.ts with available: true
	}

	return func(w http.ResponseWriter, r *http.Request) {
		if r.Method != http.MethodPut {
			utils.SendJSONError(w, "Only PUT method is supported", http.StatusBadRequest)
			return
		}

		vars := mux.Vars(r)
		cid := vars["cid"]
		if cid == "" {
			utils.SendJSONError(w, "Missing CID parameter", http.StatusBadRequest)
			return
		}

		var requestData struct {
			TaskCategory   *string `json:"taskCategory,omitempty"`
			Display        *bool   `json:"display,omitempty"`
			DefaultTool    *bool   `json:"defaultTool,omitempty"`
			MaxRunningTime *int    `json:"maxRunningTime,omitempty"`
			ComputeCost    *int    `json:"computeCost,omitempty"`
		}

		if err := json.NewDecoder(r.Body).Decode(&requestData); err != nil {
			http.Error(w, fmt.Sprintf("Invalid request body: %v", err), http.StatusBadRequest)
			return
		}

		if requestData.TaskCategory != nil {
			if _, ok := acceptedTaskCategories[*requestData.TaskCategory]; !ok {
				utils.SendJSONError(w, "Task category not accepted", http.StatusBadRequest)
				return
			}
		}

		tx := db.Begin()

		updateData := make(map[string]interface{})
		if requestData.TaskCategory != nil {
			updateData["task_category"] = *requestData.TaskCategory
		}
		if requestData.Display != nil {
			updateData["display"] = *requestData.Display
		}
		if requestData.DefaultTool != nil {
			updateData["default_tool"] = *requestData.DefaultTool
		}
		if requestData.MaxRunningTime != nil {
			updateData["max_running_time"] = *requestData.MaxRunningTime
		}
		if requestData.ComputeCost != nil {
			updateData["compute_cost"] = *requestData.ComputeCost
		}

		if len(updateData) == 0 {
			utils.SendJSONError(w, "No valid fields provided for update", http.StatusBadRequest)
			return
		}

		result := tx.Model(&models.Tool{}).Where("cid = ?", cid).Updates(updateData)

		if result.Error != nil {
			tx.Rollback()
			http.Error(w, fmt.Sprintf("Error updating tool: %v", result.Error), http.StatusInternalServerError)
			return
		}

		if result.RowsAffected == 0 {
			tx.Rollback()
			utils.SendJSONError(w, "Tool with the specified CID not found", http.StatusNotFound)
			return
		}

		if err := tx.Commit().Error; err != nil {
			http.Error(w, fmt.Sprintf("Transaction commit error: %v", err), http.StatusInternalServerError)
			return
		}

		utils.SendJSONResponse(w, "Tool updated successfully")
	}
}

func GetToolHandler(db *gorm.DB) http.HandlerFunc {
	return func(w http.ResponseWriter, r *http.Request) {
		if r.Method != http.MethodGet {
			utils.SendJSONError(w, "Only GET method is supported", http.StatusBadRequest)
			return
		}

		vars := mux.Vars(r)
		cid := vars["cid"]
		if cid == "" {
			utils.SendJSONError(w, "Missing CID parameter", http.StatusBadRequest)
			return
		}

		var tool models.Tool
		result := db.Where("cid = ?", cid).First(&tool)
		if result.Error != nil {
			http.Error(w, fmt.Sprintf("Error fetching tool: %v", result.Error), http.StatusInternalServerError)
			return
		}

		w.Header().Set("Content-Type", "application/json")
		if err := json.NewEncoder(w).Encode(tool); err != nil {
			http.Error(w, "Error encoding tool to JSON", http.StatusInternalServerError)
			return
		}
	}
}

func ListToolsHandler(db *gorm.DB) http.HandlerFunc {
	return func(w http.ResponseWriter, r *http.Request) {
		if r.Method != http.MethodGet {
			utils.SendJSONError(w, "Only GET method is supported", http.StatusBadRequest)
			return
		}

		query := db.Model(&models.Tool{})

		// If display is provided, filter based on it, if not, display only tools where 'display' is true by default
		displayParam, displayProvided := r.URL.Query()["display"]
		if displayProvided && len(displayParam[0]) > 0 {
			query = query.Where("display = ?", displayParam[0] == "true")
		} else {
			query = query.Where("display = ?", true)
		}

		if cid := r.URL.Query().Get("cid"); cid != "" {
			query = query.Where("cid = ?", cid)
		}

		if name := r.URL.Query().Get("name"); name != "" {
			query = query.Where("name = ?", name)
		}

		if walletAddress := r.URL.Query().Get("walletAddress"); walletAddress != "" {
			query = query.Where("wallet_address = ?", walletAddress)
		}

		if taskCategory := r.URL.Query().Get("taskCategory"); taskCategory != "" {
			query = query.Where("task_category = ?", taskCategory)
		}

		var tools []models.Tool
		if result := query.Find(&tools); result.Error != nil {
			http.Error(w, fmt.Sprintf("Error fetching tools: %v", result.Error), http.StatusInternalServerError)
			return
		}

		w.Header().Set("Content-Type", "application/json")
		if err := json.NewEncoder(w).Encode(tools); err != nil {
			http.Error(w, "Error encoding tools to JSON", http.StatusInternalServerError)
			return
		}
	}
}<|MERGE_RESOLUTION|>--- conflicted
+++ resolved
@@ -175,9 +175,7 @@
 			MaxRunningTime:     maxRunningTime,
 			ToolType:           string(tool.ToolType),
 			RayServiceEndpoint: tool.RayServiceEndpoint,
-<<<<<<< HEAD
 			ComputeCost:        tool.ComputeCost,
-=======
 			S3URI:              s3_uri,
 		}
 
@@ -187,7 +185,6 @@
 
 		if tool.Cpu != nil {
 			toolEntry.Cpu = *tool.Cpu
->>>>>>> 1e4133ab
 		}
 
 		result := tx.Create(&toolEntry)
