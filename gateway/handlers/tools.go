package handlers

import (
	"bytes"
	"encoding/json"
	"fmt"
	"io/ioutil"
	"log"
	"net/http"
	"os"
	"time"

	"github.com/gorilla/mux"
	"github.com/labdao/plex/gateway/models"
	"github.com/labdao/plex/gateway/utils"
	"github.com/labdao/plex/internal/ipfs"
	"github.com/labdao/plex/internal/ipwl"

	"gorm.io/gorm"
)

func AddToolHandler(db *gorm.DB) http.HandlerFunc {
	return func(w http.ResponseWriter, r *http.Request) {
		log.Println("Received request at /add-tool")
		body, err := ioutil.ReadAll(r.Body)
		if err != nil {
			http.Error(w, "Bad request", http.StatusBadRequest)
			return
		}

		log.Println("Request body: ", string(body))

		requestData := make(map[string]json.RawMessage)
		err = json.Unmarshal(body, &requestData)
		if err != nil {
			http.Error(w, "Invalid JSON", http.StatusBadRequest)
			return
		}

		var walletAddress string
		err = json.Unmarshal(requestData["walletAddress"], &walletAddress)
		if err != nil || walletAddress == "" {
			http.Error(w, "Invalid or missing walletAddress", http.StatusBadRequest)
			return
		}

		var tool ipwl.Tool
		err = json.Unmarshal(requestData["toolJson"], &tool)
		if err != nil {
			http.Error(w, fmt.Sprintf("Invalid toolJson format: %v", err), http.StatusBadRequest)
			return
		}

		toolJSON, err := json.Marshal(tool)
		if err != nil {
			http.Error(w, fmt.Sprintf("Error re-marshalling tool data: %v", err), http.StatusInternalServerError)
			return
		}

		reader := bytes.NewReader(toolJSON)
		tempFile, err := utils.CreateAndWriteTempFile(reader, tool.Name+".json")
		if err != nil {
			http.Error(w, fmt.Sprintf("Error creating temp file: %v", err), http.StatusInternalServerError)
			return
		}
		defer os.Remove(tempFile.Name())

		cid, err := ipfs.WrapAndPinFile(tempFile.Name())
		if err != nil {
			http.Error(w, fmt.Sprintf("Error adding to IPFS: %v", err), http.StatusInternalServerError)
			return
		}

<<<<<<< HEAD
		var toolGpu int
		if tool.GpuBool {
			toolGpu = 1
		} else {
			toolGpu = 0
		}

		// Store serialized Tool in DB
=======
>>>>>>> 914a4e02
		toolEntry := models.Tool{
			CID:           cid,
			WalletAddress: walletAddress,
			Name:          tool.Name,
			ToolJson:      toolJSON,
<<<<<<< HEAD
			Container:     tool.DockerPull,
			Memory:        *tool.MemoryGB,
			Cpu:           *tool.Cpu,
			Gpu:           toolGpu,
			Network:       tool.NetworkBool,
=======
			Timestamp:     time.Now(),
>>>>>>> 914a4e02
		}

		result := db.Create(&toolEntry)
		if result.Error != nil {
			if utils.IsDuplicateKeyError(result.Error) {
				http.Error(w, "A tool with the same CID already exists", http.StatusConflict)
			} else {
				http.Error(w, fmt.Sprintf("Error creating tool entity: %v", result.Error), http.StatusInternalServerError)
			}
			return
		}

		utils.SendJSONResponseWithCID(w, toolEntry.CID)
	}
}

func GetToolHandler(db *gorm.DB) http.HandlerFunc {
	return func(w http.ResponseWriter, r *http.Request) {
		if r.Method != http.MethodGet {
			utils.SendJSONError(w, "Only GET method is supported", http.StatusBadRequest)
			return
		}

		vars := mux.Vars(r)
		cid := vars["cid"]
		if cid == "" {
			utils.SendJSONError(w, "Missing CID parameter", http.StatusBadRequest)
			return
		}

		var tool models.Tool
		result := db.Where("cid = ?", cid).First(&tool)
		if result.Error != nil {
			http.Error(w, fmt.Sprintf("Error fetching tool: %v", result.Error), http.StatusInternalServerError)
			return
		}

		w.Header().Set("Content-Type", "application/json")
		if err := json.NewEncoder(w).Encode(tool); err != nil {
			http.Error(w, "Error encoding tool to JSON", http.StatusInternalServerError)
			return
		}
	}
}

func ListToolsHandler(db *gorm.DB) http.HandlerFunc {
	return func(w http.ResponseWriter, r *http.Request) {
		if r.Method != http.MethodGet {
			utils.SendJSONError(w, "Only GET method is supported", http.StatusBadRequest)
			return
		}

		query := db.Model(&models.Tool{})

		if cid := r.URL.Query().Get("cid"); cid != "" {
			query = query.Where("cid = ?", cid)
		}

		if name := r.URL.Query().Get("name"); name != "" {
			query = query.Where("name = ?", name)
		}

		if walletAddress := r.URL.Query().Get("walletAddress"); walletAddress != "" {
			query = query.Where("wallet_address = ?", walletAddress)
		}

		var tools []models.Tool
		if result := query.Find(&tools); result.Error != nil {
			http.Error(w, fmt.Sprintf("Error fetching tools: %v", result.Error), http.StatusInternalServerError)
			return
		}

		w.Header().Set("Content-Type", "application/json")
		if err := json.NewEncoder(w).Encode(tools); err != nil {
			http.Error(w, "Error encoding tools to JSON", http.StatusInternalServerError)
			return
		}
	}
}<|MERGE_RESOLUTION|>--- conflicted
+++ resolved
@@ -71,7 +71,6 @@
 			return
 		}
 
-<<<<<<< HEAD
 		var toolGpu int
 		if tool.GpuBool {
 			toolGpu = 1
@@ -80,22 +79,17 @@
 		}
 
 		// Store serialized Tool in DB
-=======
->>>>>>> 914a4e02
 		toolEntry := models.Tool{
 			CID:           cid,
 			WalletAddress: walletAddress,
 			Name:          tool.Name,
 			ToolJson:      toolJSON,
-<<<<<<< HEAD
 			Container:     tool.DockerPull,
 			Memory:        *tool.MemoryGB,
 			Cpu:           *tool.Cpu,
 			Gpu:           toolGpu,
 			Network:       tool.NetworkBool,
-=======
 			Timestamp:     time.Now(),
->>>>>>> 914a4e02
 		}
 
 		result := db.Create(&toolEntry)
