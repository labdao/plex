--- conflicted
+++ resolved
@@ -81,12 +81,12 @@
 	return response, nil
 }
 
-<<<<<<< HEAD
 type FlowListCheckpointsResult struct {
 	JobID         int    `gorm:"column:job_id"`
 	JobResultJson []byte `gorm:"column:result_json"`
 	ToolJson      []byte `gorm:"column:tool_json"`
-=======
+}
+
 func fetchJobCheckpoints(job models.Job) ([]map[string]string, error) {
 	bucketEndpoint := os.Getenv("BUCKET_ENDPOINT")
 	bucketName := os.Getenv("BUCKET_NAME")
@@ -142,7 +142,6 @@
 	})
 
 	return files, nil
->>>>>>> 824fb680
 }
 
 func fetchJobScatterPlotData(flowListCheckpointsResult FlowListCheckpointsResult, db *gorm.DB) ([]models.ScatterPlotData, error) {
