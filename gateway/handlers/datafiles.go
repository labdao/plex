package handlers

import (
	"crypto/sha256"
	"encoding/hex"
	"encoding/json"
	"errors"
	"fmt"
	"io"
	"math"
	"net/http"
	"os"
	"strconv"
	"time"

	"github.com/gorilla/mux"

	"github.com/labdao/plex/gateway/middleware"
	"github.com/labdao/plex/gateway/models"
	"github.com/labdao/plex/gateway/utils"
	"github.com/labdao/plex/internal/ipfs"
	"github.com/labdao/plex/internal/s3"

	"log"

	"gorm.io/gorm"
)

<<<<<<< HEAD
func generateFileHash(filename string) (string, error) {
	file, err := os.Open(filename)
	if err != nil {
		return "", fmt.Errorf("failed to open file: %w", err)
	}
	defer file.Close()

	hasher := sha256.New()

	if _, err := hasher.Write([]byte(filename)); err != nil {
		return "", fmt.Errorf("failed to hash filename: %w", err)
	}

	if _, err := io.Copy(hasher, file); err != nil {
		return "", fmt.Errorf("failed to hash file contents: %w", err)
	}

	hashBytes := hasher.Sum(nil)

	return hex.EncodeToString(hashBytes), nil
}

func AddDataFileHandler(db *gorm.DB, minioClient *s3.MinIOClient) http.HandlerFunc {
=======
func AddDataFileHandler(db *gorm.DB, s3c *s3.S3Client) http.HandlerFunc {
>>>>>>> 2a8c979b
	return func(w http.ResponseWriter, r *http.Request) {
		log.Println("Received request to add datafile")

		if err := utils.CheckRequestMethod(r, http.MethodPost); err != nil {
			utils.SendJSONError(w, err.Error(), http.StatusBadRequest)
			return
		}

		err := r.ParseMultipartForm(10 << 20)
		if err != nil {
			utils.SendJSONError(w, "Error parsing multipart form", http.StatusBadRequest)
			return
		}
		log.Println("Parsed multipart form")

		file, _, err := r.FormFile("file")
		if err != nil {
			utils.SendJSONError(w, "Error retrieving file from multipart form", http.StatusBadRequest)
			return
		}
		defer file.Close()

		user, ok := r.Context().Value(middleware.UserContextKey).(*models.User)
		if !ok {
			utils.SendJSONError(w, "User not found in context", http.StatusUnauthorized)
			return
		}

		walletAddress := user.WalletAddress

		filename := r.FormValue("filename")
		publicValue := r.FormValue("public")

		isPublic, err := strconv.ParseBool(publicValue)
		if err != nil {
			isPublic = false
		}

		// Silently ignore public flag if user is not an admin
		// We still allow them to upload, it will just be private
		// Data files can be made public later by making experiment results public
		if !user.Admin {
			isPublic = false
		}

		log.Printf("Received file upload request for file: %s, walletAddress: %s \n", filename, walletAddress)

		tempFile, err := utils.CreateAndWriteTempFile(file, filename)
		if err != nil {
			utils.SendJSONError(w, fmt.Sprintf("Error creating temp file: %v", err), http.StatusInternalServerError)
			return
		}

		bucketName := os.Getenv("BUCKET_NAME")
		if bucketName == "" {
			utils.SendJSONError(w, "BUCKET_NAME environment variable not set", http.StatusInternalServerError)
			return
		}

		//TODO_PR#970 commenting precomputeCID part for now
		// precomputedCID, err := ipfs.PrecomputeCID(tempFile.Name())
		// if err != nil {
		// 	utils.SendJSONError(w, fmt.Sprintf("Error precomputing CID: %v", err), http.StatusInternalServerError)
		// 	return
		// }

		//generate a uuid and call it precomputedCID
		// precomputedCID := uuid.New().String()

		hash, err := generateFileHash(tempFile.Name())
		if err != nil {
			utils.SendJSONError(w, fmt.Sprintf("Error generating hash: %v", err), http.StatusInternalServerError)
			return
		}
		fmt.Println("Hash of", filename, "is", hash)
		defer os.Remove(filename)

		objectKey := hash + "/" + filename
		// S3 upload
		err = s3c.UploadFile(bucketName, objectKey, tempFile.Name())
		if err != nil {
			utils.SendJSONError(w, fmt.Sprintf("Error uploading file to bucket: %v", err), http.StatusInternalServerError)
			return
		}

		// cid, err := ipfs.WrapAndPinFile(tempFile.Name())
		// if err != nil {
		// 	utils.SendJSONError(w, "Error pinning file to IPFS", http.StatusInternalServerError)
		// 	return
		// }

		// // TODO: determine why there is a discrepancy
		// // remove logs when resolved
		// log.Println("--------------------")
		// if precomputedCID != cid {
		// 	log.Printf("Precomputed CID (%s) and pinned CID (%s) do NOT match", precomputedCID, cid)
		// } else {
		// 	log.Printf("Precomputed CID (%s) and pinned CID (%s) match", precomputedCID, cid)
		// }
		// log.Println("--------------------")

		dataFile := models.DataFile{
			CID:           hash,
			WalletAddress: walletAddress,
			Filename:      filename,
			Timestamp:     time.Now(),
			Public:        isPublic,
			S3Bucket:      bucketName,
			S3Location:    objectKey,
		}

		var existingDataFile models.DataFile
		if err := db.Where("cid = ?", hash).First(&existingDataFile).Error; err == nil {
			var userHasDataFile bool
			var count int64
			db.Model(&dataFile).Joins("JOIN user_datafiles ON user_datafiles.c_id = data_files.cid").
				Where("user_datafiles.wallet_address = ? AND data_files.cid = ?", user.WalletAddress, hash).First(&dataFile).Count(&count)
			userHasDataFile = count > 0
			if userHasDataFile {
				utils.SendJSONError(w, "A user data file with the same CID already exists", http.StatusConflict)
				return
			} else {
				if err := db.Model(&user).Association("UserDatafiles").Append(&existingDataFile); err != nil {
					utils.SendJSONError(w, fmt.Sprintf("Error associating datafile with user: %v", err), http.StatusInternalServerError)
					return
				}
			}
			if isPublic && !existingDataFile.Public {
				existingDataFile.Public = true
				if err := db.Save(&existingDataFile).Error; err != nil {
					utils.SendJSONError(w, fmt.Sprintf("Error updating datafile public status: %v", err), http.StatusInternalServerError)
					return
				}
			}
		} else {
			result := db.Create(&dataFile)
			if result.Error != nil {
				utils.SendJSONError(w, fmt.Sprintf("Error saving datafile: %v", result.Error), http.StatusInternalServerError)
				return
			}

			if err := db.Model(&user).Association("UserDatafiles").Append(&dataFile); err != nil {
				utils.SendJSONError(w, fmt.Sprintf("Error associating datafile with user: %v", err), http.StatusInternalServerError)
				return
			}
		}

		var uploadedTag models.Tag
		if err := db.Where("name = ?", "uploaded").First(&uploadedTag).Error; err != nil {
			utils.SendJSONError(w, "Tag 'uploaded' not found", http.StatusInternalServerError)
			return
		}

		if err := db.Model(&dataFile).Association("Tags").Append([]models.Tag{uploadedTag}); err != nil {
			utils.SendJSONError(w, fmt.Sprintf("Error adding tag to datafile: %v", err), http.StatusInternalServerError)
			return
		}

		utils.SendJSONResponseWithCID(w, dataFile.CID)
	}
}

func GetDataFileHandler(db *gorm.DB) http.HandlerFunc {
	return func(w http.ResponseWriter, r *http.Request) {
		if r.Method != http.MethodGet {
			utils.SendJSONError(w, "Only GET method is supported", http.StatusBadRequest)
			return
		}

		user, ok := r.Context().Value(middleware.UserContextKey).(*models.User)
		if !ok {
			utils.SendJSONError(w, "User not found in context", http.StatusUnauthorized)
			return
		}

		vars := mux.Vars(r)
		cid := vars["cid"]
		if cid == "" {
			utils.SendJSONError(w, "Missing CID parameter", http.StatusBadRequest)
			return
		}

		var dataFile models.DataFile
		result := db.Preload("Tags").Where("cid = ?", cid).First(&dataFile)
		if result.Error != nil {
			http.Error(w, fmt.Sprintf("Error fetching datafile: %v", result.Error), http.StatusInternalServerError)
			return
		}

		var userAssociatedWithFile bool
		db.Model(&user).Association("UserDatafiles").Find(&dataFile, models.DataFile{CID: cid})
		userAssociatedWithFile = !errors.Is(db.Error, gorm.ErrRecordNotFound)

		if !userAssociatedWithFile && !dataFile.Public {
			utils.SendJSONError(w, "Unauthorized access or data file not found", http.StatusUnauthorized)
			return
		}

		w.Header().Set("Content-Type", "application/json")
		if err := json.NewEncoder(w).Encode(dataFile); err != nil {
			http.Error(w, "Error encoding datafile to JSON", http.StatusInternalServerError)
			return
		}
	}
}

func ListDataFilesHandler(db *gorm.DB) http.HandlerFunc {
	return func(w http.ResponseWriter, r *http.Request) {
		if r.Method != http.MethodGet {
			utils.SendJSONError(w, "Only GET method is supported", http.StatusBadRequest)
			return
		}

		user, ok := r.Context().Value(middleware.UserContextKey).(*models.User)
		if !ok {
			utils.SendJSONError(w, "User not found in context", http.StatusUnauthorized)
			return
		}

		var page, pageSize int = 1, 50

		if p, err := strconv.Atoi(r.URL.Query().Get("page")); err == nil && p > 0 {
			page = p
		}
		if ps, err := strconv.Atoi(r.URL.Query().Get("pageSize")); err == nil && ps > 0 {
			pageSize = ps
		}

		offset := (page - 1) * pageSize

		query := db.Model(&models.DataFile{}).
			Joins("LEFT JOIN user_datafiles ON user_datafiles.data_file_c_id = data_files.cid AND user_datafiles.wallet_address = ?", user.WalletAddress).
			Where("data_files.public = true OR (data_files.public = false AND user_datafiles.wallet_address = ?)", user.WalletAddress)

		if cid := r.URL.Query().Get("cid"); cid != "" {
			query = query.Where("data_files.cid = ?", cid)
		}
		if filename := r.URL.Query().Get("filename"); filename != "" {
			query = query.Where("data_files.filename LIKE ?", "%"+filename+"%")
		}
		if tsBefore := r.URL.Query().Get("tsBefore"); tsBefore != "" {
			parsedTime, err := time.Parse(time.RFC3339, tsBefore)
			if err != nil {
				utils.SendJSONError(w, "Invalid timestamp format, use RFC3339 format", http.StatusBadRequest)
				return
			}
			query = query.Where("user_datafiles.timestamp <= ?", parsedTime)
		}
		if tsAfter := r.URL.Query().Get("tsAfter"); tsAfter != "" {
			parsedTime, err := time.Parse(time.RFC3339, tsAfter)
			if err != nil {
				utils.SendJSONError(w, "Invalid timestamp format, use RFC3339 format", http.StatusBadRequest)
				return
			}
			query = query.Where("user_datafiles.timestamp >= ?", parsedTime)
		}

		var totalCount int64
		query.Count(&totalCount)

		defaultSort := "data_files.timestamp desc"
		sortParam := r.URL.Query().Get("sort")
		if sortParam != "" {
			defaultSort = sortParam
		}
		query = query.Order(defaultSort).Offset(offset).Limit(pageSize)

		var dataFiles []models.DataFile
		if result := query.Preload("Tags").Find(&dataFiles); result.Error != nil {
			http.Error(w, fmt.Sprintf("Error fetching datafiles: %v", result.Error), http.StatusInternalServerError)
			return
		}

		totalPages := int(math.Ceil(float64(totalCount) / float64(pageSize)))

		response := map[string]interface{}{
			"data": dataFiles,
			"pagination": map[string]int{
				"currentPage": page,
				"totalPages":  totalPages,
				"pageSize":    pageSize,
				"totalCount":  int(totalCount),
			},
		}

		w.Header().Set("Content-Type", "application/json")
		if err := json.NewEncoder(w).Encode(response); err != nil {
			http.Error(w, "Error encoding response to JSON", http.StatusInternalServerError)
			return
		}
	}
}

func DownloadDataFileHandler(db *gorm.DB, minioClient *s3.MinIOClient) http.HandlerFunc {
	return func(w http.ResponseWriter, r *http.Request) {
		vars := mux.Vars(r)
		cid := vars["cid"]
		if cid == "" {
			utils.SendJSONError(w, "Missing CID parameter", http.StatusBadRequest)
			return
		}

		user, ok := r.Context().Value(middleware.UserContextKey).(*models.User)
		if !ok {
			utils.SendJSONError(w, "User not found in context", http.StatusUnauthorized)
			return
		}

		var dataFile models.DataFile
		if err := db.Preload("Tags").Where("cid = ?", cid).First(&dataFile).Error; err != nil {
			utils.SendJSONError(w, "Data file not found", http.StatusNotFound)
			return
		}

		var userAssociatedWithFile bool
		db.Model(&user).Association("UserDatafiles").Find(&dataFile, models.DataFile{CID: cid})
		userAssociatedWithFile = !errors.Is(db.Error, gorm.ErrRecordNotFound)

		if !userAssociatedWithFile && !dataFile.Public {
			utils.SendJSONError(w, "Unauthorized", http.StatusUnauthorized)
			return
		}

		//if the datafile as S3Bucket and S3Location, download from S3, else from IPFS
		if dataFile.S3Bucket == "" && dataFile.S3Location == "" {
			// First attempt with the initial ipfsPath
			ipfsPath := determineIPFSPath(cid, dataFile)
			tempFilePath, err := ipfs.DownloadFileToTemp(ipfsPath, dataFile.Filename)
			if err != nil {
				// If the first attempt fails, try with an alternative ipfsPath
				altIPFSPath := determineAltIPFSPath(cid, dataFile)
				tempFilePath, err = ipfs.DownloadFileToTemp(altIPFSPath, dataFile.Filename)
				if err != nil {
					utils.SendJSONError(w, "Error downloading file from IPFS", http.StatusInternalServerError)
					return
				}
			}
			defer os.Remove(tempFilePath)
			fmt.Println("Downloaded file to temp path:", tempFilePath)
			file, err := os.Open(tempFilePath)
			if err != nil {
				utils.SendJSONError(w, "Error opening downloaded file", http.StatusInternalServerError)
				return
			}
			defer file.Close()
			if _, err := io.Copy(w, file); err != nil {
				utils.SendJSONError(w, "Error sending file", http.StatusInternalServerError)
				return
			}
		} else {
			filename := dataFile.Filename

			if err := minioClient.StreamFileToResponse(dataFile.S3Bucket, dataFile.S3Location, w, filename); err != nil {
				utils.SendJSONError(w, "Error downloading file from S3", http.StatusInternalServerError)
				return
			}
		}

		w.Header().Set("Content-Disposition", "attachment; filename="+dataFile.Filename)
		w.Header().Set("Content-Type", "application/octet-stream")

	}
}

func UpdateDataFileHandler(db *gorm.DB) http.HandlerFunc {
	return func(w http.ResponseWriter, r *http.Request) {
		if r.Method != http.MethodPut {
			utils.SendJSONError(w, "Only PUT method is supported", http.StatusBadRequest)
			return
		}

		user, ok := r.Context().Value(middleware.UserContextKey).(*models.User)
		if !ok {
			utils.SendJSONError(w, "User not found in context", http.StatusUnauthorized)
			return
		}

		vars := mux.Vars(r)
		cid := vars["cid"]
		if cid == "" {
			utils.SendJSONError(w, "Missing CID parameter", http.StatusBadRequest)
			return
		}

		var dataFile models.DataFile
		result := db.Where("cid = ? AND public = false", cid).First(&dataFile)
		if result.Error != nil {
			if errors.Is(result.Error, gorm.ErrRecordNotFound) {
				utils.SendJSONError(w, "Data file not found or already public", http.StatusNotFound)
			} else {
				utils.SendJSONError(w, fmt.Sprintf("Error fetching datafile: %v", result.Error), http.StatusInternalServerError)
			}
			return
		}

		if dataFile.WalletAddress != user.WalletAddress {
			utils.SendJSONError(w, "Unauthorized", http.StatusUnauthorized)
			return
		}

		dataFile.Public = true
		if err := db.Save(&dataFile).Error; err != nil {
			utils.SendJSONError(w, fmt.Sprintf("Error updating datafile: %v", err), http.StatusInternalServerError)
			return
		}

		w.Header().Set("Content-Type", "application/json")
		if err := json.NewEncoder(w).Encode(dataFile); err != nil {
			utils.SendJSONError(w, "Error encoding datafile to JSON", http.StatusInternalServerError)
			return
		}
	}
}

func determineIPFSPath(cid string, dataFile models.DataFile) string {
	isGenerated := checkIfGenerated(dataFile)
	if dataFile.WalletAddress != "" || isGenerated {
		return cid + "/" + dataFile.Filename
	}
	return cid
}

func determineAltIPFSPath(cid string, dataFile models.DataFile) string {
	isGenerated := checkIfGenerated(dataFile)
	if dataFile.WalletAddress == "" && !isGenerated {
		return cid + "/" + dataFile.Filename
	}
	return cid
}

func checkIfGenerated(dataFile models.DataFile) bool {
	for _, tag := range dataFile.Tags {
		if tag.Name == "generated" {
			return true
		}
	}
	return false
}

func AddTagsToDataFile(db *gorm.DB, dataFileCID string, tagNames []string) error {
	log.Println("Starting AddTagsToDataFile for DataFile with CID:", dataFileCID)

	var dataFile models.DataFile
	if err := db.Preload("Tags").Where("cid = ?", dataFileCID).First(&dataFile).Error; err != nil {
		log.Printf("Error finding DataFile with CID %s: %v\n", dataFileCID, err)
		return fmt.Errorf("data file not found: %v", err)
	}

	var tags []models.Tag
	if err := db.Where("name IN ?", tagNames).Find(&tags).Error; err != nil {
		log.Printf("Error finding tags: %v\n", err)
		return fmt.Errorf("error finding tags: %v", err)
	}

	existingTagMap := make(map[string]bool)
	for _, tag := range dataFile.Tags {
		existingTagMap[tag.Name] = true
	}

	log.Println("Adding tags:", tagNames)
	for _, tag := range tags {
		if !existingTagMap[tag.Name] {
			dataFile.Tags = append(dataFile.Tags, tag)
		}
	}

	log.Println("Saving DataFile with new tags to DB")
	if err := db.Save(&dataFile).Error; err != nil {
		log.Printf("error saving DataFile with CID %s: %v\n", dataFileCID, err)
		return fmt.Errorf("error saving datafile: %v", err)
	}

	log.Println("DataFile with CID", dataFileCID, "successfully updated with new tags")

	return nil
}<|MERGE_RESOLUTION|>--- conflicted
+++ resolved
@@ -26,7 +26,6 @@
 	"gorm.io/gorm"
 )
 
-<<<<<<< HEAD
 func generateFileHash(filename string) (string, error) {
 	file, err := os.Open(filename)
 	if err != nil {
@@ -49,10 +48,7 @@
 	return hex.EncodeToString(hashBytes), nil
 }
 
-func AddDataFileHandler(db *gorm.DB, minioClient *s3.MinIOClient) http.HandlerFunc {
-=======
 func AddDataFileHandler(db *gorm.DB, s3c *s3.S3Client) http.HandlerFunc {
->>>>>>> 2a8c979b
 	return func(w http.ResponseWriter, r *http.Request) {
 		log.Println("Received request to add datafile")
 
