--- conflicted
+++ resolved
@@ -9,9 +9,5 @@
 DROP TABLE IF EXISTS tool_entities;
 DROP TABLE IF EXISTS users_id_seq;
 DROP TABLE IF EXISTS data_files;
-<<<<<<< HEAD
 DROP TABLE IF EXISTS graphs;
-=======
-DROP TABLE IF EXISTS graphs;
-DROP TABLE IF EXISTS flows;
->>>>>>> 26aa88cf
+DROP TABLE IF EXISTS flows;