{
    "name": "relay-colabfold-v1.8",
    "description": "Simulate a protein complex using ColabFold",
    "task": "protein folding",
    "taskCategory": "protein-binder-design",
    "modelType": "ray",
    "checkpointCompatible": true,
    "xAxis": "plddt",
    "yAxis": "i_pae",
<<<<<<< HEAD
    "jobType": "service",
    "rayEndpoint": "/simulate_protein_complex",
=======
    "rayServiceEndpoint": "/relay_simulate_protein_complex",
>>>>>>> 891c2235
    "computeCost": 10,
    "inputs": {
      "binder_sequence": {
        "type": "string",
        "description": "The sequence of the binder protein",
        "required": true,
        "default": "PTVEAVTLLAKGEKEP",
        "example": "PTVEAVTLLAKGEKEP"
      },
      "target_sequence": {
        "type": "string",
        "description": "The sequence of the target protein",
        "required": true,
        "default": "ASISTGGGN",
        "example": "ASISTGGGN"
      }
    },
    "outputs": {
      "pdb": {
        "type": "File",
        "glob": ["*.pdb"]
      }
    }
}<|MERGE_RESOLUTION|>--- conflicted
+++ resolved
@@ -7,12 +7,8 @@
     "checkpointCompatible": true,
     "xAxis": "plddt",
     "yAxis": "i_pae",
-<<<<<<< HEAD
     "jobType": "service",
-    "rayEndpoint": "/simulate_protein_complex",
-=======
-    "rayServiceEndpoint": "/relay_simulate_protein_complex",
->>>>>>> 891c2235
+    "rayEndpoint": "/relay_simulate_protein_complex",
     "computeCost": 10,
     "inputs": {
       "binder_sequence": {
