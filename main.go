--- conflicted
+++ resolved
@@ -40,7 +40,6 @@
 }
 
 func main() {
-<<<<<<< HEAD
 	// token access
 	accessToken, exists := os.LookupEnv("PLEX_ACCESS_TOKEN")
 	expectedToken := "mellon" // speak friend and enter
@@ -158,10 +157,8 @@
 	} else {
 		fmt.Println("BACALHAU_API_HOST not set, using default host")
 	}
-=======
 	toolPath := flag.String("tool-path", "", "tool path")
 	inputDir := flag.String("input-dir", "", "input directory path")
->>>>>>> c6e7c823
 
 	// required flags
 	app := flag.String("app", "", "Application name")
@@ -182,18 +179,6 @@
 		fmt.Println("Running IPWL tool path")
 		plex.Run(*toolPath, *inputDir)
 	} else {
-		// token access
-		accessToken, exists := os.LookupEnv("PLEX_ACCESS_TOKEN")
-		expectedToken := "mellon" // speak friend and enter
-		if !exists {
-			fmt.Println("PLEX_ACCESS_TOKEN is required")
-			fmt.Println("Run export PLEX_ACCESS_TOKEN=<token>")
-			fmt.Println("Fill out this form to have an access token sent to your email: https://whe68a12b61.typeform.com/to/PpbO2HYf")
-			os.Exit(1)
-		} else if expectedToken != accessToken {
-			fmt.Println("PLEX_ACCESS_TOKEN is incorrect")
-			os.Exit(1)
-		}
 		// Env settings
 		bacalApiHost, exists := os.LookupEnv("BACALHAU_API_HOST")
 		if exists {
