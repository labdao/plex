---

version: "3.7"

services:
  requester:
    image: "ghcr.io/bacalhau-project/bacalhau:v${BACALHAU_VERSION:-1.2.0}"
    hostname: requester
    command: serve --ipfs-connect '/dns4/ipfs/tcp/5001' --node-type requester --private-internal-ipfs=false --peer none --labels "owner=labdao" --job-selection-probe-http "http://receptor:8080/judge"
    environment:
      BACALHAU_ENVIRONMENT: local
      LOG_LEVEL: trace
    ports:
      - 1234:1234
      - 1235:1235
    depends_on:
      ipfs:
        condition: service_healthy

  # sidecar container for requester healthcheck
  requester_health:
    image: "alpine"
    command: sh -c 'apk add curl && sleep infinity'
    depends_on:
      requester:
        condition: service_started
    healthcheck:
      test: curl -f http://requester:1234/api/v1/healthz
      interval: 10s
      timeout: 10s
      retries: 10
      start_period: 10s

  compute:
    image: "ghcr.io/bacalhau-project/bacalhau:v${BACALHAU_VERSION:-1.2.0}"
    hostname: compute
    user: root
    command: serve --ipfs-connect '/dns4/ipfs/tcp/5001' --node-type compute --labels "owner=labdao" --private-internal-ipfs=false --peer "/dns4/requester/tcp/1234/http" --job-selection-probe-http "http://receptor:8080/judge" --job-selection-accept-networked --job-selection-data-locality anywhere
    environment:
      BACALHAU_ENVIRONMENT: local
      LOG_LEVEL: trace
      DOCKER_DEFAULT_PLATFORM: linux/amd64
      # Keep containers around - I think
      KEEP_STACK: "true"
      BACALHAU_DIR: /tmp/bacalhau
    volumes:
      - /var/run/docker.sock:/var/run/docker.sock
      - /tmp:/tmp
    depends_on:
      ipfs:
        condition: service_healthy
      requester:
        condition: service_started
      requester_health:
        condition: service_healthy

  # sidecar container for compute healthcheck
  compute_health:
    image: "alpine"
    command: sh -c 'apk add curl && sleep infinity'
    depends_on:
      compute:
        condition: service_started
    healthcheck:
      test: curl -f http://compute:1234/api/v1/healthz
      interval: 10s
      timeout: 10s
      retries: 10
      start_period: 10s

  dbbackend:
    image: "postgres:15.4"
    command: ["postgres", "-c", "log_statement=all", "-c", "log_destination=stderr"]
    environment:
      POSTGRES_PASSWORD: labdao
      POSTGRES_USER: labdao
      POSTGRES_DB: backend
    ports:
      - 5432:5432
    volumes:
      - dbdata-backend:/var/lib/postgresql/data
    healthcheck:
      test: pg_isready -U postgres  || exit 1
      interval: 10s
      timeout: 10s
      retries: 10
      start_period: 10s

  backend:
    build:
      context: .
      cache_from:
        - quay.io/labdao/backend:latest
      args:
        BACALHAU_VERSION: ${BACALHAU_VERSION:-1.2.0}
    ports:
      - 8080:8080
    environment:
      POSTGRES_PASSWORD: labdao
      POSTGRES_USER: labdao
      POSTGRES_DB: backend
      POSTGRES_HOST: dbbackend
      BACALHAU_API_HOST: requester
      IPFS_API_HOST: ipfs
      FRONTEND_URL: ${FRONTEND_URL:-http://localhost:3000}
      MAX_QUEUE_TIME_SECONDS: ${MAX_QUEUE_TIME_SECONDS:-259200} # default 72 hours
      MAX_COMPUTE_TIME_SECONDS: ${MAX_COMPUTE_TIME_SECONDS:-259200} # default 72 hours
      STRIPE_SECRET_KEY: ${STRIPE_SECRET_KEY}
      STRIPE_WEBHOOK_SECRET_KEY: ${STRIPE_WEBHOOK_SECRET_KEY}
      STRIPE_PRODUCT_SLUG: ${STRIPE_PRODUCT_SLUG:-price_1OlwVPE7xzGf7nZbaccQCnHv}
      NEXT_PUBLIC_PRIVY_APP_ID: ${NEXT_PUBLIC_PRIVY_APP_ID}
      PRIVY_PUBLIC_KEY: ${PRIVY_PUBLIC_KEY}
      AWS_ACCESS_KEY_ID: ${AWS_ACCESS_KEY_ID}
      AWS_SECRET_ACCESS_KEY: ${AWS_SECRET_ACCESS_KEY}
      AWS_REGION: ${AWS_REGION:-us-east-1}
      AUTOTASK_WEBHOOK: ${AUTOTASK_WEBHOOK}
      PINATA_API_TOKEN: ${PINATA_API_TOKEN}
      BUCKET_ENDPOINT: ${BUCKET_ENDPOINT:-http://object-store:9000}
      BUCKET_ACCESS_KEY_ID: ${BUCKET_ACCESS_KEY_ID:-minioadmin}
      BUCKET_SECRET_ACCESS_KEY: ${BUCKET_SECRET_ACCESS_KEY:-minioadmin}
      BUCKET_USE_SSL: ${BUCKET_USE_SSL}
      BUCKET_NAME: ${BUCKET_NAME:-test-bucket}
      RAY_API_HOST: ${RAY_API_HOST}
    depends_on:
      dbbackend:
        condition: service_healthy
    healthcheck:
      test: wget --no-verbose --tries=1 --spider http://localhost:8080/healthcheck || exit 1
      interval: 10s
      timeout: 10s
      retries: 10
      start_period: 10s

  default-tool-setup:
    image: "alpine"
    command: >
      sh -exc "
      apk add --no-cache curl jq &&
      jq '{\"toolJson\": ., \"walletAddress\": \"0xA5B68dbA49cE48d0c1e0f29EA45885b5f83A0BD4\"}' /opt/plex/tools/colabdesign/colabdesign-gateway.json | curl -s -H \"Content-Type: application/json\" -X POST --data-binary @- http://backend:8080/tools &&
      jq '{\"toolJson\": ., \"walletAddress\": \"0xA5B68dbA49cE48d0c1e0f29EA45885b5f83A0BD4\"}' /opt/plex/tools/labsay/labsay.json | curl -s -H \"Content-Type: application/json\" -X POST --data-binary @- http://backend:8080/tools &&
      sleep infinity"
    volumes:
      - ./:/opt/plex:ro
    depends_on:
      backend:
        condition: service_healthy

  frontend:
    build:
      context: ./frontend
      dockerfile: ./Dockerfile
      cache_from:
        - quay.io/labdao/frontend:latest
      args:
        NEXT_PUBLIC_PRIVY_APP_ID: ${NEXT_PUBLIC_PRIVY_APP_ID}
        NEXT_PUBLIC_BACKEND_URL: ${NEXT_PUBLIC_BACKEND_URL:-http://localhost:8080}
        NEXT_PUBLIC_IPFS_GATEWAY_ENDPOINT: ${NEXT_PUBLIC_IPFS_GATEWAY_ENDPOINT:-http://localhost:8888/ipfs/}
    environment:
      NODE_ENV: 'production'
    ports:
      - 3000:3000

  dbreceptor:
    image: "postgres:15.4"
    command: ["postgres", "-c", "log_statement=all", "-c", "log_destination=stderr"]
    environment:
      POSTGRES_PASSWORD: labdao
      POSTGRES_USER: labdao
      POSTGRES_DB: receptor
    volumes:
      - dbdata-receptor:/var/lib/postgresql/data
    healthcheck:
      test: pg_isready -U postgres  || exit 1
      interval: 10s
      timeout: 10s
      retries: 10
      start_period: 10s

  receptor:
    build:
      context: ./receptor
      dockerfile: ./Dockerfile
      cache_from:
        - quay.io/labdao/receptor:latest
    x-develop:
      watch:
        - action: rebuild
          path: ./receptor
    environment:
      PGHOST: dbreceptor
      PGUSER: labdao
      PGPASSWORD: labdao
      PGDATABASE: receptor
      PGSSLMODE: disable
    depends_on:
      dbreceptor:
        condition: service_healthy

  ipfs:
    hostname: ipfs
    # If building from Mac, comment out build and uncomment image
    build:
      context: ./docker/images/ipfs
      dockerfile: ./Dockerfile
      cache_from:
        - quay.io/labdao/ipfs:latest
    # image: "ipfs/kubo:v0.18.0"
    volumes:
      - ipfs:/data/ipfs
    environment:
      IPFS_LOGGING: "info"
      IPFS_GATEWAY_PORT: "8888"
      IPFS_DEBUG: "false"
    ports:
      - 4001:4001
      - 5001:5001
      - 8888:8888

<<<<<<< HEAD
  # object-store:
  #   image: quay.io/minio/minio
  #   ports:
  #     - "9000:9000"
  #     - "9001:9001"
  #   environment:
  #     MINIO_ROOT_USER: ${BUCKET_ACCESS_KEY_ID}
  #     MINIO_ROOT_PASSWORD: ${BUCKET_SECRET_ACCESS_KEY}
  #   command: server /data --console-address ":9001"
  #   volumes:
  #     - minio-data:/data
=======
  object-store:
    image: quay.io/minio/minio
    ports:
      - "9000:9000"
      - "9001:9001"
    environment:
      MINIO_ROOT_USER: ${BUCKET_ACCESS_KEY_ID:-minioadmin}
      MINIO_ROOT_PASSWORD: ${BUCKET_SECRET_ACCESS_KEY:-minioadmin}
    command: server /data --console-address ":9001"
    volumes:
      - minio-data:/data
>>>>>>> 2a8c979b
    # networks:
    #   - service-network

volumes:
  dbdata-backend:
  dbdata-receptor:
  ipfs:
  minio-data:<|MERGE_RESOLUTION|>--- conflicted
+++ resolved
@@ -216,7 +216,6 @@
       - 5001:5001
       - 8888:8888
 
-<<<<<<< HEAD
   # object-store:
   #   image: quay.io/minio/minio
   #   ports:
@@ -228,19 +227,6 @@
   #   command: server /data --console-address ":9001"
   #   volumes:
   #     - minio-data:/data
-=======
-  object-store:
-    image: quay.io/minio/minio
-    ports:
-      - "9000:9000"
-      - "9001:9001"
-    environment:
-      MINIO_ROOT_USER: ${BUCKET_ACCESS_KEY_ID:-minioadmin}
-      MINIO_ROOT_PASSWORD: ${BUCKET_SECRET_ACCESS_KEY:-minioadmin}
-    command: server /data --console-address ":9001"
-    volumes:
-      - minio-data:/data
->>>>>>> 2a8c979b
     # networks:
     #   - service-network
 
