--- conflicted
+++ resolved
@@ -105,13 +105,10 @@
       FRONTEND_URL: ${FRONTEND_URL:-http://localhost:3000}
       MAX_QUEUE_TIME_SECONDS: ${MAX_QUEUE_TIME_SECONDS:-259200} # default 72 hours
       MAX_COMPUTE_TIME_SECONDS: ${MAX_COMPUTE_TIME_SECONDS:-259200} # default 72 hours
-<<<<<<< HEAD
       STRIPE_SECRET_KEY: ${STRIPE_SECRET_KEY}
       STRIPE_WEBHOOK_SECRET_KEY: ${STRIPE_WEBHOOK_SECRET_KEY}
-=======
       NEXT_PUBLIC_PRIVY_APP_ID: ${NEXT_PUBLIC_PRIVY_APP_ID}
       PRIVY_PUBLIC_KEY: ${PRIVY_PUBLIC_KEY}
->>>>>>> 45af5844
     depends_on:
       dbbackend:
         condition: service_healthy
