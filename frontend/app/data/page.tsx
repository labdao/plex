--- conflicted
+++ resolved
@@ -26,11 +26,7 @@
   }
 
   interface File {
-<<<<<<< HEAD
     ID: number;
-=======
-    CID: string;
->>>>>>> 27aab6a7
     WalletAddress: string;
     Filename: string;
     Timestamp: string;
@@ -51,11 +47,7 @@
         const handleDownloadClick = async (event: React.MouseEvent<HTMLAnchorElement>) => {
           event.preventDefault();
           const authToken = await getAccessToken();
-<<<<<<< HEAD
           const response = await fetch(`${backendUrl()}/files/${ID}/download`, {
-=======
-          const response = await fetch(`${backendUrl()}/files/${cid}/download`, {
->>>>>>> 27aab6a7
             headers: {
               'Authorization': `Bearer ${authToken}`,
             },
@@ -134,13 +126,6 @@
   const pageSize = 50;
 
   useEffect(() => {
-<<<<<<< HEAD
-    console.log("columns = ", columns);
-  }, [columns]);
-
-  useEffect(() => {
-=======
->>>>>>> 27aab6a7
     const fetchFiles = async () => {
       setLoading(true);
       try {
@@ -182,11 +167,7 @@
         }
       />
       <ScrollArea className="bg-white grow w-[calc(100vw-12rem)]">
-<<<<<<< HEAD
         <DataTable columns={columns} data={files} sorting={[{ id: "CreatedAt", desc: true }]} loading={loading} />
-=======
-        <DataTable columns={columns} data={files} sorting={[{ id: "Timestamp", desc: true }]} loading={loading} />
->>>>>>> 27aab6a7
         <ScrollBar orientation="horizontal" />
         <ScrollBar orientation="vertical" />
       </ScrollArea>
