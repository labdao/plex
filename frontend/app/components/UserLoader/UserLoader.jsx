--- conflicted
+++ resolved
@@ -9,10 +9,6 @@
   setWalletAddress,
   setIsLoggedIn,
 } from '@/lib/redux'
-<<<<<<< HEAD
-// import { PrivyAuthContext } from '@/lib/PrivyContext';y
-=======
->>>>>>> bf9e1bf8
 import { usePrivy } from '@privy-io/react-auth'
 import { useRouter } from 'next/navigation'
 
@@ -21,6 +17,7 @@
   const router = useRouter();
   const [isLoaded, setIsLoaded] = useState(false);
   const { ready, authenticated } = usePrivy();
+
 
   const walletAddressFromRedux = useSelector(selectWalletAddress)
 
