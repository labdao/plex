--- conflicted
+++ resolved
@@ -9,12 +9,8 @@
 interface TaskPageHeaderProps {
   tool: ToolDetail;
   //@TODO will have a proper type once tasks are set up
-<<<<<<< HEAD
-  task: { name: string; slug: string; default_tool?: { CID: string }; available: boolean };
-=======
   task: { name: string; slug: string; default_tool: { CID: string } };
   loading: boolean;
->>>>>>> 07ddf577
 }
 
 export default function TaskPageHeader({ tool, task, loading }: TaskPageHeaderProps) {
@@ -24,11 +20,7 @@
     <div className="mb-6 border-b min-h-[11rem] border-b-border">
       <h1 className="mb-4 text-3xl font-heading">
         <span className="text-muted-foreground">
-<<<<<<< HEAD
-          <span className="lowercase">{task.name}</span>/{author || "unknown"}/
-=======
           {task.name}/{loading ? <Loader2Icon className="inline-block opacity-50 animate-spin" /> : <>{author || "unknown"}/</>}
->>>>>>> 07ddf577
         </span>
         {!loading && name}
       </h1>
