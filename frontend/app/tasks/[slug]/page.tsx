--- conflicted
+++ resolved
@@ -159,13 +159,8 @@
 
     try {
       const response = await createFlow(transformedPayload);
-<<<<<<< HEAD
       if (response && response.ID) {
         console.log('Flow created', response);
-=======
-      if (response && response.cid) {
-        console.log("Flow created", response);
->>>>>>> 914a4e02
         // Redirecting to another page, for example, a success page or dashboard
         router.push(`/experiments/${response.ID}`);
       } else {
