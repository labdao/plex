{
  "private": true,
  "scripts": {
    "dev": "next dev --turbo",
    "build": "next build",
    "start": "next start",
    "lint": "eslint . --ext .ts,.tsx --fix"
  },
  "dependencies": {
    "@emotion/react": "^11.11.1",
    "@emotion/styled": "^11.11.0",
    "@hookform/resolvers": "^3.3.2",
    "@icons-pack/react-simple-icons": "^9.2.0",
    "@mantine/core": "^7.0.2",
    "@mantine/hooks": "^7.0.2",
    "@privy-io/react-auth": "^1.42.0",
    "@radix-ui/react-accordion": "^1.1.2",
    "@radix-ui/react-alert-dialog": "^1.0.5",
    "@radix-ui/react-collapsible": "^1.0.3",
    "@radix-ui/react-dialog": "^1.0.5",
    "@radix-ui/react-dropdown-menu": "^2.0.6",
    "@radix-ui/react-label": "^2.0.2",
    "@radix-ui/react-navigation-menu": "^1.1.4",
    "@radix-ui/react-popover": "^1.0.7",
    "@radix-ui/react-scroll-area": "^1.0.5",
    "@radix-ui/react-select": "^2.0.0",
    "@radix-ui/react-separator": "^1.0.3",
    "@radix-ui/react-slot": "^1.0.2",
    "@radix-ui/react-tabs": "^1.0.4",
    "@radix-ui/react-tooltip": "^1.0.7",
    "@reduxjs/toolkit": "1.9.5",
    "@tailwindcss/container-queries": "^0.1.1",
    "@tanstack/react-table": "^8.10.7",
    "@web3auth/modal": "^7.0.3",
    "class-variance-authority": "^0.7.0",
    "clsx": "^2.0.0",
    "cmdk": "^0.2.0",
    "dayjs": "^1.11.10",
    "ethereumjs-util": "^7.1.5",
    "jwt-decode": "^3.1.2",
    "lucide-react": "^0.290.0",
    "next": "^14.1.0",
    "next-themes": "^0.2.1",
    "react": "^18.2.0",
    "react-dom": "^18.2.0",
    "react-hook-form": "^7.48.2",
    "react-redux": "8.1.0",
<<<<<<< HEAD
    "react-textarea-autosize": "^8.5.3",
=======
    "recharts": "^2.12.0",
>>>>>>> 0158a81e
    "sharp": "^0.33.2",
    "sonner": "^1.4.0",
    "tailwind": "^4.0.0",
    "tailwind-merge": "^1.14.0",
    "tailwindcss-animate": "^1.0.7",
    "zod": "^3.22.4"
  },
  "devDependencies": {
    "@types/node": "20.3.1",
    "@types/react": "^18.2.48",
    "@types/react-dom": "^18.2.18",
    "@types/redux-logger": "3.0.9",
    "autoprefixer": "^10.4.16",
    "eslint": "^8.52.0",
    "eslint-config-next": "^14.1.0",
    "eslint-plugin-simple-import-sort": "^10.0.0",
    "postcss": "^8.4.31",
    "redux-logger": "3.0.6",
    "tailwindcss": "^3.3.5",
    "typescript": "5.1.3"
  }
}<|MERGE_RESOLUTION|>--- conflicted
+++ resolved
@@ -45,11 +45,8 @@
     "react-dom": "^18.2.0",
     "react-hook-form": "^7.48.2",
     "react-redux": "8.1.0",
-<<<<<<< HEAD
     "react-textarea-autosize": "^8.5.3",
-=======
     "recharts": "^2.12.0",
->>>>>>> 0158a81e
     "sharp": "^0.33.2",
     "sonner": "^1.4.0",
     "tailwind": "^4.0.0",
