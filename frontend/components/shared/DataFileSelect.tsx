"use client";

import { UploadIcon } from "lucide-react";
import { useEffect, useMemo, useState } from "react";
import { useDispatch, useSelector } from "react-redux";

import AddDataFileForm from "@/app/data/AddDataFileForm";
import { Button } from "@/components/ui/button";
import { Command, CommandEmpty, CommandGroup, CommandInput, CommandItem, CommandSeparator } from "@/components/ui/command";
import { Popover, PopoverContent, PopoverTrigger } from "@/components/ui/popover";
import { listDataFiles } from "@/lib/redux/slices/dataFileListSlice/asyncActions";
import { selectDataFileList, selectDataFileListPagination } from "@/lib/redux/slices/dataFileListSlice/selectors";
import { dataFileListThunk } from "@/lib/redux/slices/dataFileListSlice/thunks";
import { cn } from "@/lib/utils";

interface DataFile {
  CID: string;
  Filename: string;
}

interface DataFileFilters {
  filename?: string;
  cid?: string;
}

interface DataFileSelectProps {
  onValueChange: (value: string) => void;
  value: string;
  label: string;
  globPatterns?: string[];
}

export function DataFileSelect({ onValueChange, value, label, globPatterns }: DataFileSelectProps) {
  const dispatch = useDispatch();
  const dataFiles = useSelector(selectDataFileList);
  const pagination = useSelector(selectDataFileListPagination);
  const [error, setError] = useState<string | null>(null);
  const [loading, setLoading] = useState<boolean>(false);
  const [open, setOpen] = useState<boolean>(false);
  const [currentPage, setCurrentPage] = useState(1);
  const [searchTerm, setSearchTerm] = useState("");

  const cidPattern = /^[a-zA-Z0-9]{46}$/;

  let filenameFilter = globPatterns?.map((pattern) => pattern.replace("*", "%")).join("|") || "%";
  let fileAcceptExtensions = globPatterns?.map((pattern) => pattern.replace("*", "")).join(",") || "*";
  let filters: DataFileFilters = useMemo(() => ({}), []);

  if (searchTerm && cidPattern.test(searchTerm)) {
    filters.cid = searchTerm;
    filters.filename = filenameFilter;
  } else {
    filters.filename = searchTerm ? `%${searchTerm}%` : filenameFilter;
  }

  useEffect(() => {
    setLoading(true);
    setError(null);
    // @ts-ignore
    dispatch(dataFileListThunk({ page: currentPage, pageSize: 10, filters }))
      .unwrap()
      .then(() => setLoading(false))
      .catch((fetchError: Error) => {
        setError(fetchError.message);
        setLoading(false);
      });
  }, [dispatch, currentPage, filters, searchTerm, open]);

  const getDataFileValue = (dataFile: DataFile): string => `${dataFile?.CID}/${dataFile?.Filename}`;

  const handleUpload = async (cid: string) => {
    // Since we only know the cid and not the filename after upload,
    // search for the file and set the input value from what we find
    const files = await listDataFiles({ page: 1, pageSize: 10, filters: { cid: cid, filename: filenameFilter } });
    if (files?.data?.length && files?.data?.[0]?.CID === cid) {
      onValueChange(getDataFileValue(files?.data[0]));
    }
  };

  return (
    <Popover open={open} onOpenChange={setOpen}>
<<<<<<< HEAD
      <PopoverTrigger asChild>
        <Button className="justify-between w-full p-3 text-base" variant="input" role="combobox" aria-expanded={open}>
          <span className={cn(!value && "text-muted-foreground")}>{value ? value.split("/")?.[1] : `Select ${label} file...`}</span>
        </Button>
      </PopoverTrigger>
=======
      <div className="relative flex items-center gap-2">
        <PopoverTrigger asChild>
          <Button className="justify-between p-3 text-base grow" variant="input" role="combobox" aria-expanded={open}>
            <span className={cn(!value && "text-muted-foreground")}>{value ? value.split("/")?.[1] : `Select ${label} file...`}</span>
          </Button>
        </PopoverTrigger>
        <AddDataFileForm
          trigger={
            <Button variant="secondary" size="xs" className="absolute z-30 right-5 group hover:bg-secondary">
              <span className="w-0 overflow-hidden group-hover:w-12 transition-[width]">Upload</span>
              <UploadIcon className="w-4 h-4 ml-2" />
            </Button>
          }
          accept={fileAcceptExtensions}
          onUpload={handleUpload}
        />
      </div>
>>>>>>> 8779becf
      <PopoverContent className="p-0 " style={{ width: `var(--radix-popover-trigger-width)` }}>
        <Command>
          <CommandInput placeholder="Search files..." onValueChange={setSearchTerm} value={searchTerm} />
          <CommandEmpty>No file found.</CommandEmpty>
          {error && <CommandItem>Error fetching data files.</CommandItem>}
          <CommandGroup>
            {dataFiles.map((dataFile) => (
              <CommandItem
                key={dataFile.CID}
                value={getDataFileValue(dataFile)}
                onSelect={() => {
                  onValueChange(getDataFileValue(dataFile) === value ? "" : getDataFileValue(dataFile));
                  setOpen(false);
                }}
              >
                {dataFile.Filename}
              </CommandItem>
            ))}
          </CommandGroup>
        </Command>
      </PopoverContent>
    </Popover>
  );
}<|MERGE_RESOLUTION|>--- conflicted
+++ resolved
@@ -79,13 +79,6 @@
 
   return (
     <Popover open={open} onOpenChange={setOpen}>
-<<<<<<< HEAD
-      <PopoverTrigger asChild>
-        <Button className="justify-between w-full p-3 text-base" variant="input" role="combobox" aria-expanded={open}>
-          <span className={cn(!value && "text-muted-foreground")}>{value ? value.split("/")?.[1] : `Select ${label} file...`}</span>
-        </Button>
-      </PopoverTrigger>
-=======
       <div className="relative flex items-center gap-2">
         <PopoverTrigger asChild>
           <Button className="justify-between p-3 text-base grow" variant="input" role="combobox" aria-expanded={open}>
@@ -103,7 +96,6 @@
           onUpload={handleUpload}
         />
       </div>
->>>>>>> 8779becf
       <PopoverContent className="p-0 " style={{ width: `var(--radix-popover-trigger-width)` }}>
         <Command>
           <CommandInput placeholder="Search files..." onValueChange={setSearchTerm} value={searchTerm} />
