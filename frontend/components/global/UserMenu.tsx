"use client";

import { usePrivy } from "@privy-io/react-auth";
<<<<<<< HEAD
import { useDispatch } from "lib/redux";
import { Code2Icon, DownloadIcon, Loader2Icon, User } from "lucide-react";
import Link from "next/link";
=======
import { DownloadIcon, Loader2Icon, LogOutIcon, User, UserCircleIcon } from "lucide-react";
>>>>>>> 7c3cfec5
import React from "react";

import { Button } from "@/components/ui/button";
import {
  DropdownMenu,
  DropdownMenuContent,
  DropdownMenuItem,
  DropdownMenuLabel,
  DropdownMenuSeparator,
  DropdownMenuTrigger,
} from "@/components/ui/dropdown-menu";
import { Tooltip, TooltipContent, TooltipProvider, TooltipTrigger } from "@/components/ui/tooltip";

import PrivyLoginButton from "../auth/PrivyLoginButton";
import { NavButton } from "./NavItem";

export default function UserMenu() {
  const { ready, authenticated, user, exportWallet, logout } = usePrivy();
  const walletAddress = user?.wallet?.address;

  const hasEmbeddedWallet =
    ready && authenticated && !!user?.linkedAccounts.find((account: any) => account.type === "wallet" && account.walletClient === "privy");

  const handleExportWallet = async () => {
    if (hasEmbeddedWallet) {
      exportWallet();
    }
  };

  const handleLogout = async () => {
    await logout();
  };

  if (!ready)
    return (
      <div className="flex items-center gap-2 px-3 py-2 text-sm text-muted-foreground">
        <Loader2Icon className="w-4 opacity-50 animate-spin" /> Authenticating...
      </div>
    );

  return (
    <>
      <PrivyLoginButton asChild>
        <span>
          <NavButton icon={<UserCircleIcon />} title="Log In" />
        </span>
      </PrivyLoginButton>
      {authenticated && (
        <>
          <DropdownMenu>
            <DropdownMenuTrigger asChild>
              <NavButton icon={<UserCircleIcon />} hasDropdown title={user?.email?.address || walletAddress} />
            </DropdownMenuTrigger>
            <DropdownMenuContent collisionPadding={10} side="right" align="start">
              {user?.email?.address && (
                <>
                  <DropdownMenuLabel>{user?.email?.address}</DropdownMenuLabel>
                  <DropdownMenuSeparator />
                </>
              )}

              {walletAddress && (
                <>
                  <DropdownMenuLabel className="truncate w-72">
                    Wallet: <em className="font-mono font-normal">{walletAddress}</em>
                  </DropdownMenuLabel>

<<<<<<< HEAD
                <TooltipProvider>
                  <Tooltip>
                    <TooltipTrigger>
                      <DropdownMenuItem disabled={!hasEmbeddedWallet} onClick={handleExportWallet}>
                        <DownloadIcon size={20} className="mr-1" />
                        Export Wallet
                      </DropdownMenuItem>
                    </TooltipTrigger>
                    {!hasEmbeddedWallet && <TooltipContent>Export wallet only available for embedded wallets.</TooltipContent>}
                  </Tooltip>
                </TooltipProvider>

                <DropdownMenuSeparator />

                <Link href="/api">
                  <DropdownMenuItem>
                    <span className="flex items-center">
                      <Code2Icon size={20} className="mr-1" />
                      API Keys
                    </span>
                  </DropdownMenuItem>
                </Link>

                <DropdownMenuSeparator />
              </>
            )}
            <DropdownMenuItem onClick={handleLogout}>Log out</DropdownMenuItem>
          </DropdownMenuContent>
        </DropdownMenu>
=======
                  <TooltipProvider>
                    <Tooltip>
                      <TooltipTrigger className="w-full">
                        <DropdownMenuItem disabled={!hasEmbeddedWallet} onClick={handleExportWallet}>
                          <DownloadIcon size={20} className="mr-1" />
                          Export Wallet
                        </DropdownMenuItem>
                      </TooltipTrigger>
                      {!hasEmbeddedWallet && <TooltipContent>Export wallet only available for embedded wallets.</TooltipContent>}
                    </Tooltip>
                  </TooltipProvider>
                  <DropdownMenuSeparator />
                </>
              )}
            </DropdownMenuContent>
          </DropdownMenu>
          <NavButton icon={<LogOutIcon />} title="Log Out" onClick={handleLogout} />
        </>
>>>>>>> 7c3cfec5
      )}
    </>
  );
}<|MERGE_RESOLUTION|>--- conflicted
+++ resolved
@@ -1,13 +1,7 @@
 "use client";
 
 import { usePrivy } from "@privy-io/react-auth";
-<<<<<<< HEAD
-import { useDispatch } from "lib/redux";
-import { Code2Icon, DownloadIcon, Loader2Icon, User } from "lucide-react";
-import Link from "next/link";
-=======
 import { DownloadIcon, Loader2Icon, LogOutIcon, User, UserCircleIcon } from "lucide-react";
->>>>>>> 7c3cfec5
 import React from "react";
 
 import { Button } from "@/components/ui/button";
@@ -75,37 +69,6 @@
                     Wallet: <em className="font-mono font-normal">{walletAddress}</em>
                   </DropdownMenuLabel>
 
-<<<<<<< HEAD
-                <TooltipProvider>
-                  <Tooltip>
-                    <TooltipTrigger>
-                      <DropdownMenuItem disabled={!hasEmbeddedWallet} onClick={handleExportWallet}>
-                        <DownloadIcon size={20} className="mr-1" />
-                        Export Wallet
-                      </DropdownMenuItem>
-                    </TooltipTrigger>
-                    {!hasEmbeddedWallet && <TooltipContent>Export wallet only available for embedded wallets.</TooltipContent>}
-                  </Tooltip>
-                </TooltipProvider>
-
-                <DropdownMenuSeparator />
-
-                <Link href="/api">
-                  <DropdownMenuItem>
-                    <span className="flex items-center">
-                      <Code2Icon size={20} className="mr-1" />
-                      API Keys
-                    </span>
-                  </DropdownMenuItem>
-                </Link>
-
-                <DropdownMenuSeparator />
-              </>
-            )}
-            <DropdownMenuItem onClick={handleLogout}>Log out</DropdownMenuItem>
-          </DropdownMenuContent>
-        </DropdownMenu>
-=======
                   <TooltipProvider>
                     <Tooltip>
                       <TooltipTrigger className="w-full">
@@ -124,7 +87,6 @@
           </DropdownMenu>
           <NavButton icon={<LogOutIcon />} title="Log Out" onClick={handleLogout} />
         </>
->>>>>>> 7c3cfec5
       )}
     </>
   );
