--- conflicted
+++ resolved
@@ -7,11 +7,7 @@
       {
         source: "/",
         destination: "/tasks/protein-binder-design",
-<<<<<<< HEAD
-        permanent: true,
-=======
         permanent: false,
->>>>>>> 9a1ec9d3
       },
       {
         source: "/tasks",
