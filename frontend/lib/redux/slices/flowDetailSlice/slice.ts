--- conflicted
+++ resolved
@@ -3,22 +3,6 @@
 import { Tool } from "../toolListSlice/slice";
 
 export interface Job {
-<<<<<<< HEAD
-  ID: number
-  BacalhauJobID: string
-  State: string
-  Error: string
-  Tool: Tool
-  FlowId: string
-}
-
-export interface FlowDetail {
-  ID: number | null
-  CID: string
-  Jobs: Job[]
-  Name: string
-  WalletAddress: string
-=======
   ID: number;
   BacalhauJobID: string;
   State: string;
@@ -35,7 +19,6 @@
   WalletAddress: string;
   StartTime: string;
   EndTime: string;
->>>>>>> 7c3cfec5
 }
 
 interface FlowDetailSliceState {
@@ -46,13 +29,8 @@
 }
 
 const initialState: FlowDetailSliceState = {
-<<<<<<< HEAD
-  flow: { ID: null, CID: '', Jobs: [], Name: '', WalletAddress: '' },
-  loading: false,
-=======
   flow: { ID: null, CID: "", Jobs: [], Name: "", WalletAddress: "", StartTime: "", EndTime: "" },
   loading: true,
->>>>>>> 7c3cfec5
   error: null,
   success: false,
 };
