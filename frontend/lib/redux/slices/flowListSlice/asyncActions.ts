--- conflicted
+++ resolved
@@ -1,4 +1,3 @@
-<<<<<<< HEAD
 import { getAccessToken } from "@privy-io/react-auth";
 import backendUrl from "lib/backendUrl"
 
@@ -20,17 +19,6 @@
     },
   };
   const response = await fetch(requestUrl, requestOptions);
-=======
-import backendUrl from "lib/backendUrl";
-
-export const listFlows = async (walletAddress: string): Promise<any> => {
-  const response = await fetch(`${backendUrl()}/flows?walletAddress=${encodeURIComponent(walletAddress)}`, {
-    method: "Get",
-    headers: {
-      "Content-Type": "application/json",
-    },
-  });
->>>>>>> 7c3cfec5
 
   if (!response) {
     let errorText = "Failed to list Flows";
