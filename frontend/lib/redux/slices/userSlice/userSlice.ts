--- conflicted
+++ resolved
@@ -2,20 +2,14 @@
 
 interface UserState {
   error: string | null;
-<<<<<<< HEAD
-  isLoggedIn: boolean;
-  authToken: string;
-=======
->>>>>>> 07ddf577
+  // isLoggedIn: boolean;
+  // authToken: string;
 }
 
 const initialState: UserState = {
   error: null,
-<<<<<<< HEAD
-  isLoggedIn: false,
-  authToken: '',
-=======
->>>>>>> 07ddf577
+  // isLoggedIn: false,
+  // authToken: '',
 };
 
 export const userSlice = createSlice({
@@ -25,29 +19,24 @@
     setError: (state, action: PayloadAction<string | null>) => {
       state.error = action.payload;
     },
-<<<<<<< HEAD
-    setIsLoggedIn: (state, action: PayloadAction<boolean>) => {
-      state.isLoggedIn = action.payload;
-    },
-    setAuthToken: (state, action: PayloadAction<string>) => {
-      state.authToken = action.payload;
-    },
+    // setIsLoggedIn: (state, action: PayloadAction<boolean>) => {
+    //   state.isLoggedIn = action.payload;
+    // },
+    // setAuthToken: (state, action: PayloadAction<string>) => {
+    //   state.authToken = action.payload;
+    // },
   },
 });
 
-export const {
-  setWalletAddress,
-  setError,
-  startLoading,
-  endLoading,
-  setIsLoggedIn,
-  setAuthToken,
-} = userSlice.actions;
-=======
-  },
-});
+// export const {
+//   setWalletAddress,
+//   setError,
+//   startLoading,
+//   endLoading,
+//   setIsLoggedIn,
+//   setAuthToken,
+// } = userSlice.actions;
 
 export const { setError } = userSlice.actions;
->>>>>>> 07ddf577
 
 export default userSlice.reducer;