--- conflicted
+++ resolved
@@ -1,9 +1,6 @@
 import type { ReduxState } from "@/lib/redux";
 
-<<<<<<< HEAD
-export const selectWalletAddress = (state: ReduxState) => state.user.walletAddress
-export const selectIsLoggedIn = (state: ReduxState) => state.user.isLoggedIn
-export const selectAuthToken = (state: ReduxState) => state.user.authToken
-=======
-export const selectUserError = (state: ReduxState) => state.user.error;
->>>>>>> 07ddf577
+// export const selectWalletAddress = (state: ReduxState) => state.user.walletAddress
+// export const selectIsLoggedIn = (state: ReduxState) => state.user.isLoggedIn
+// export const selectAuthToken = (state: ReduxState) => state.user.authToken
+export const selectUserError = (state: ReduxState) => state.user.error;