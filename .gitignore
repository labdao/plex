--- conflicted
+++ resolved
@@ -162,13 +162,8 @@
 
 # ipfs
 kubo*
-<<<<<<< HEAD
 
 # GoLang
-=======
-.DS_Store
-
->>>>>>> 7083a65b
 # Binaries for programs and plugins
 *.exe
 *.exe~
@@ -186,11 +181,26 @@
 # vendor/
 
 # Go workspace file
-<<<<<<< HEAD
 go.work
 
 # MacOS
 .DS_Store
-=======
-go.work
->>>>>>> 7083a65b
+
+# Binaries for programs and plugins
+*.exe
+*.exe~
+*.dll
+*.so
+*.dylib
+
+# Test binary, built with `go test -c`
+*.test
+
+# Output of the go coverage tool, specifically when used with LiteIDE
+*.out
+
+# Dependency directories (remove the comment below to include it)
+# vendor/
+
+# Go workspace file
+go.work