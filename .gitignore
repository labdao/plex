# Byte-compiled / optimized / DLL files
__pycache__/
*.py[cod]
*$py.class

# C extensions
*.so

# Distribution / packaging
.Python
build/
develop-eggs/
dist/
downloads/
eggs/
.eggs/
lib/
lib64/
parts/
sdist/
var/
wheels/
share/python-wheels/
*.egg-info/
.installed.cfg
*.egg
MANIFEST
data

# PyInstaller
#  Usually these files are written by a python script from a template
#  before PyInstaller builds the exe, so as to inject date/other infos into it.
*.manifest
*.spec

# Installer logs
pip-log.txt
pip-delete-this-directory.txt

# Unit test / coverage reports
htmlcov/
.tox/
.nox/
.coverage
.coverage.*
.cache
nosetests.xml
coverage.xml
*.cover
*.py,cover
.hypothesis/
.pytest_cache/
cover/

# Translations
*.mo
*.pot

# Django stuff:
*.log
local_settings.py
db.sqlite3
db.sqlite3-journal

# Flask stuff:
instance/
.webassets-cache

# Scrapy stuff:
.scrapy

# Sphinx documentation
docs/_build/

# PyBuilder
.pybuilder/
target/

# Jupyter Notebook
.ipynb_checkpoints

# IPython
profile_default/
ipython_config.py

# pyenv
#   For a library or package, you might want to ignore these files since the code is
#   intended to run in multiple environments; otherwise, check them in:
# .python-version

# pipenv
#   According to pypa/pipenv#598, it is recommended to include Pipfile.lock in version control.
#   However, in case of collaboration, if having platform-specific dependencies or dependencies
#   having no cross-platform support, pipenv may install dependencies that don't work, or not
#   install all needed dependencies.
#Pipfile.lock

# poetry
#   Similar to Pipfile.lock, it is generally recommended to include poetry.lock in version control.
#   This is especially recommended for binary packages to ensure reproducibility, and is more
#   commonly ignored for libraries.
#   https://python-poetry.org/docs/basic-usage/#commit-your-poetrylock-file-to-version-control
#poetry.lock

# pdm
#   Similar to Pipfile.lock, it is generally recommended to include pdm.lock in version control.
#pdm.lock
#   pdm stores project-wide configurations in .pdm.toml, but it is recommended to not include it
#   in version control.
#   https://pdm.fming.dev/#use-with-ide
.pdm.toml

# PEP 582; used by e.g. github.com/David-OConnor/pyflow and github.com/pdm-project/pdm
__pypackages__/

# Celery stuff
celerybeat-schedule
celerybeat.pid

# SageMath parsed files
*.sage.py

# Environments
.env
.venv
env/
venv/
ENV/
env.bak/
venv.bak/

# Spyder project settings
.spyderproject
.spyproject

# Rope project settings
.ropeproject

# mkdocs documentation
/site

# mypy
.mypy_cache/
.dmypy.json
dmypy.json

# Pyre type checker
.pyre/

# pytype static type analyzer
.pytype/

# Cython debug symbols
cython_debug/

# PyCharm
#  JetBrains specific template is maintained in a separate JetBrains.gitignore that can
#  be found at https://github.com/github/gitignore/blob/main/Global/JetBrains.gitignore
#  and can be added to the global gitignore or merged into this file.  For a more nuclear
#  option (not recommended) you can uncomment the following to ignore the entire idea folder.
#.idea/

# ipfs
kubo*
<<<<<<< HEAD

# GoLang
# Binaries for programs and plugins
*.exe
*.exe~
*.dll
*.so
*.dylib

# Test binary, built with `go test -c`
*.test

# Output of the go coverage tool, specifically when used with LiteIDE
*.out

# Dependency directories (remove the comment below to include it)
# vendor/

# Go workspace file
go.work
=======
.DS_Store
>>>>>>> e5f5a44c
<|MERGE_RESOLUTION|>--- conflicted
+++ resolved
@@ -162,7 +162,6 @@
 
 # ipfs
 kubo*
-<<<<<<< HEAD
 
 # GoLang
 # Binaries for programs and plugins
@@ -183,6 +182,6 @@
 
 # Go workspace file
 go.work
-=======
-.DS_Store
->>>>>>> e5f5a44c
+
+# MacOS
+.DS_Store