# Byte-compiled / optimized / DLL files
__pycache__/
*.py[cod]
*$py.class

# C extensions
*.so

# Distribution / packaging
.Python
build/
develop-eggs/
dist/
downloads/
eggs/
.eggs/
lib/
lib64/
parts/
sdist/
var/
wheels/
share/python-wheels/
*.egg-info/
.installed.cfg
*.egg
MANIFEST
data

# PyInstaller
#  Usually these files are written by a python script from a template
#  before PyInstaller builds the exe, so as to inject date/other infos into it.
*.manifest
*.spec

# Installer logs
pip-log.txt
pip-delete-this-directory.txt

# Unit test / coverage reports
htmlcov/
.tox/
.nox/
.coverage
.coverage.*
.cache
nosetests.xml
coverage.xml
*.cover
*.py,cover
.hypothesis/
.pytest_cache/
cover/

# Translations
*.mo
*.pot

# Django stuff:
*.log
local_settings.py
db.sqlite3
db.sqlite3-journal

# Flask stuff:
instance/
.webassets-cache

# Scrapy stuff:
.scrapy

# Sphinx documentation
docs/_build/

# PyBuilder
.pybuilder/
target/

# Jupyter Notebook
.ipynb_checkpoints

# IPython
profile_default/
ipython_config.py

# pyenv
#   For a library or package, you might want to ignore these files since the code is
#   intended to run in multiple environments; otherwise, check them in:
# .python-version

# pipenv
#   According to pypa/pipenv#598, it is recommended to include Pipfile.lock in version control.
#   However, in case of collaboration, if having platform-specific dependencies or dependencies
#   having no cross-platform support, pipenv may install dependencies that don't work, or not
#   install all needed dependencies.
#Pipfile.lock

# poetry
#   Similar to Pipfile.lock, it is generally recommended to include poetry.lock in version control.
#   This is especially recommended for binary packages to ensure reproducibility, and is more
#   commonly ignored for libraries.
#   https://python-poetry.org/docs/basic-usage/#commit-your-poetrylock-file-to-version-control
#poetry.lock

# pdm
#   Similar to Pipfile.lock, it is generally recommended to include pdm.lock in version control.
#pdm.lock
#   pdm stores project-wide configurations in .pdm.toml, but it is recommended to not include it
#   in version control.
#   https://pdm.fming.dev/#use-with-ide
.pdm.toml

# PEP 582; used by e.g. github.com/David-OConnor/pyflow and github.com/pdm-project/pdm
__pypackages__/

# Celery stuff
celerybeat-schedule
celerybeat.pid

# SageMath parsed files
*.sage.py

# Environments
.env
.venv
env/
venv/
ENV/
env.bak/
venv.bak/

# Spyder project settings
.spyderproject
.spyproject

# Rope project settings
.ropeproject

# mkdocs documentation
/site

# mypy
.mypy_cache/
.dmypy.json
dmypy.json

# Pyre type checker
.pyre/

# pytype static type analyzer
.pytype/

# Cython debug symbols
cython_debug/

# PyCharm
#  JetBrains specific template is maintained in a separate JetBrains.gitignore that can
#  be found at https://github.com/github/gitignore/blob/main/Global/JetBrains.gitignore
#  and can be added to the global gitignore or merged into this file.  For a more nuclear
#  option (not recommended) you can uncomment the following to ignore the entire idea folder.
#.idea/

# ipfs
kubo*

# GoLang
# Binaries for programs and plugins
# *.exe add this back in once release is separate from git repo
*.exe~
*.dll
*.so
*.dylib

# Test binary, built with `go test -c`
*.test

# Output of the go coverage tool, specifically when used with LiteIDE
*.out

# Dependency directories (remove the comment below to include it)
# vendor/

# Go workspace file
go.work

# MacOS
.DS_Store

# Binaries for programs and plugins
*.exe~
*.dll
*.so
*.dylib

# Test binary, built with `go test -c`
*.test

# Output of the go coverage tool, specifically when used with LiteIDE
*.out

# Dependency directories (remove the comment below to include it)
# vendor/

# Go workspace file
go.work

# Module binary
/plex
dist/

# Job files
job-*
/*-*-*-*
job.yaml

# Tool manifest
.manifest.json

# Params
params
.env
=======
<<<<<<< HEAD

# Docusaurus files
docs/*.code-workspace
docs/atoms/.DS_Store
docs/.DS_Store
docs/build/
docs/node_modules/
docs/.docusaurus/

# Do not ignore the following files
!*.gif

# Terraform
Local .terraform directories
**/.terraform/*

# .tfstate files
*.tfstate
*.tfstate.*

# Exclude all .tfvars files, which are likely to contain sensitive data, such as
# password, private keys, and other secrets. These should not be part of version
# control as they are data points which are potentially sensitive and subject
# to change depending on the environment.
*.tfvars
*.tfvars.json

# Ignore override files as they are usually used to override resources locally and so
# are not checked in
override.tf
override.tf.json
*_override.tf
*_override.tf.json

# Include override files you do wish to add to version control using negated pattern
# !example_override.tf

# Include tfplan files to ignore the plan output of command: terraform plan -out=tfplan
*.plan
*.tfplan

# Ignore CLI configuration files
.terraformrc
terraform.rc
=======

# Docusaurus files
docs/*.code-workspace
docs/atoms/.DS_Store
docs/.DS_Store
docs/build/
docs/node_modules/
docs/.docusaurus/
=======
# Recordings
*.cast
>>>>>>> c1eb4fad

# Docusaurus files
docs/*.code-workspace
docs/atoms/.DS_Store
docs/.DS_Store
docs/build/
docs/node_modules/
docs/.docusaurus/

# Do not ignore the following files
!*.gif
<<<<<<< HEAD
=======

# Terraform
Local .terraform directories
**/.terraform/*

# .tfstate files
*.tfstate
*.tfstate.*

# Exclude all .tfvars files, which are likely to contain sensitive data, such as
# password, private keys, and other secrets. These should not be part of version
# control as they are data points which are potentially sensitive and subject
# to change depending on the environment.
*.tfvars
*.tfvars.json

# Ignore override files as they are usually used to override resources locally and so
# are not checked in
override.tf
override.tf.json
*_override.tf
*_override.tf.json

# Include override files you do wish to add to version control using negated pattern
# !example_override.tf

# Include tfplan files to ignore the plan output of command: terraform plan -out=tfplan
*.plan
*.tfplan

# Ignore CLI configuration files
.terraformrc
terraform.rc
>>>>>>> c1eb4fad
<|MERGE_RESOLUTION|>--- conflicted
+++ resolved
@@ -219,8 +219,6 @@
 # Params
 params
 .env
-=======
-<<<<<<< HEAD
 
 # Docusaurus files
 docs/*.code-workspace
@@ -230,43 +228,6 @@
 docs/node_modules/
 docs/.docusaurus/
 
-# Do not ignore the following files
-!*.gif
-
-# Terraform
-Local .terraform directories
-**/.terraform/*
-
-# .tfstate files
-*.tfstate
-*.tfstate.*
-
-# Exclude all .tfvars files, which are likely to contain sensitive data, such as
-# password, private keys, and other secrets. These should not be part of version
-# control as they are data points which are potentially sensitive and subject
-# to change depending on the environment.
-*.tfvars
-*.tfvars.json
-
-# Ignore override files as they are usually used to override resources locally and so
-# are not checked in
-override.tf
-override.tf.json
-*_override.tf
-*_override.tf.json
-
-# Include override files you do wish to add to version control using negated pattern
-# !example_override.tf
-
-# Include tfplan files to ignore the plan output of command: terraform plan -out=tfplan
-*.plan
-*.tfplan
-
-# Ignore CLI configuration files
-.terraformrc
-terraform.rc
-=======
-
 # Docusaurus files
 docs/*.code-workspace
 docs/atoms/.DS_Store
@@ -274,10 +235,42 @@
 docs/build/
 docs/node_modules/
 docs/.docusaurus/
-=======
-# Recordings
-*.cast
->>>>>>> c1eb4fad
+
+# Do not ignore the following files
+!*.gif
+
+# Terraform
+Local .terraform directories
+**/.terraform/*
+
+# .tfstate files
+*.tfstate
+*.tfstate.*
+
+# Exclude all .tfvars files, which are likely to contain sensitive data, such as
+# password, private keys, and other secrets. These should not be part of version
+# control as they are data points which are potentially sensitive and subject
+# to change depending on the environment.
+*.tfvars
+*.tfvars.json
+
+# Ignore override files as they are usually used to override resources locally and so
+# are not checked in
+override.tf
+override.tf.json
+*_override.tf
+*_override.tf.json
+
+# Include override files you do wish to add to version control using negated pattern
+# !example_override.tf
+
+# Include tfplan files to ignore the plan output of command: terraform plan -out=tfplan
+*.plan
+*.tfplan
+
+# Ignore CLI configuration files
+.terraformrc
+terraform.rc
 
 # Docusaurus files
 docs/*.code-workspace
@@ -288,40 +281,4 @@
 docs/.docusaurus/
 
 # Do not ignore the following files
-!*.gif
-<<<<<<< HEAD
-=======
-
-# Terraform
-Local .terraform directories
-**/.terraform/*
-
-# .tfstate files
-*.tfstate
-*.tfstate.*
-
-# Exclude all .tfvars files, which are likely to contain sensitive data, such as
-# password, private keys, and other secrets. These should not be part of version
-# control as they are data points which are potentially sensitive and subject
-# to change depending on the environment.
-*.tfvars
-*.tfvars.json
-
-# Ignore override files as they are usually used to override resources locally and so
-# are not checked in
-override.tf
-override.tf.json
-*_override.tf
-*_override.tf.json
-
-# Include override files you do wish to add to version control using negated pattern
-# !example_override.tf
-
-# Include tfplan files to ignore the plan output of command: terraform plan -out=tfplan
-*.plan
-*.tfplan
-
-# Ignore CLI configuration files
-.terraformrc
-terraform.rc
->>>>>>> c1eb4fad
+!*.gif