#!/bin/bash
# This script is tested to run on a fresh Ubuntu 20.04 LTS Nvidia GPU compute instance
# Specifically tested on an AWS P3, G4, and G5 instance

<<<<<<< HEAD
=======
# this exception allows exit 77 to exit the whole script within subshells
>>>>>>> d95ccdae
# https://unix.stackexchange.com/questions/48533/exit-shell-script-from-a-subshell
set -E
trap '[ "$?" -ne 77 ] || exit 77' ERR

# Docker install directions from https://docs.docker.com/engine/install/ubuntu/
echo "Installing Docker"
sudo apt-get update
sudo apt-get install -y \
    ca-certificates \
    curl \
    gnupg \
    lsb-release
sudo mkdir -p /etc/apt/keyrings
curl -fsSL https://download.docker.com/linux/ubuntu/gpg | sudo gpg --yes --dearmor -o /etc/apt/keyrings/docker.gpg
echo \
  "deb [arch=$(dpkg --print-architecture) signed-by=/etc/apt/keyrings/docker.gpg] https://download.docker.com/linux/ubuntu \
  $(lsb_release -cs) stable" | sudo tee /etc/apt/sources.list.d/docker.list > /dev/null
sudo apt-get update
sudo apt-get install -y  docker-ce docker-ce-cli containerd.io docker-compose-plugin
sudo groupadd -f docker
sudo usermod -aG docker $USER

/usr/bin/newgrp docker <<EONG
echo "Testing Docker Install"
if docker run hello-world ; then
    echo "Docker succesfully installed"
else
    echo "Docker install failed"
    exit 77
fi
EONG

# Nvidia driver instructions from https://docs.nvidia.com/datacenter/tesla/tesla-installation-notes/index.html
echo "Installing Nvidia Drivers"
sudo apt install -y build-essential
sudo apt-get install linux-headers-$(uname -r)
distribution=$(. /etc/os-release;echo $ID$VERSION_ID | sed -e 's/\.//g')
wget https://developer.download.nvidia.com/compute/cuda/repos/$distribution/x86_64/cuda-keyring_1.0-1_all.deb
sudo dpkg -i cuda-keyring_1.0-1_all.deb
sudo apt-get update
sudo apt-get -y install cuda-drivers
export PATH=/usr/local/cuda-12.0/bin${PATH:+:${PATH}}
sudo /usr/bin/nvidia-persistenced --verbose

echo "Testing Nvidia Driver Install"
if  cat /proc/driver/nvidia/version; then
    echo "Nvidia succesfully installed"
else
    echo "Nvidia install failed"
    exit
fi

# Nvidia Container Toolkit instructions from https://docs.nvidia.com/datacenter/cloud-native/container-toolkit/install-guide.html
echo "Installing Nvidia Container Toolkit"
distribution=$(. /etc/os-release;echo $ID$VERSION_ID) \
      && curl -fsSL https://nvidia.github.io/libnvidia-container/gpgkey | sudo gpg --yes --dearmor -o /usr/share/keyrings/nvidia-container-toolkit-keyring.gpg \
      && curl -s -L https://nvidia.github.io/libnvidia-container/$distribution/libnvidia-container.list | \
            sed 's#deb https://#deb [signed-by=/usr/share/keyrings/nvidia-container-toolkit-keyring.gpg] https://#g' | \
            sudo tee /etc/apt/sources.list.d/nvidia-container-toolkit.list
sudo apt-get update
sudo apt-get install -y nvidia-docker2
sudo systemctl restart docker

/usr/bin/newgrp docker <<EONG
echo "Testing Nvidia Container Toolkit Install"
if docker run --gpus all nvidia/cuda:11.6.2-base-ubuntu20.04 nvidia-smi ; then
    echo "Nvidia Container Toolkit succesfully installed"
else
    echo "Nvidia Container Toolkit install failed"
    exit 77
fi
EONG

logo="
                                        @
                                 @@@@@@@@@@@@@@@
                               @@@@@@@@@@@@@@@@@@@
                              @@@@@@@@@@@@@@@@@@@@@
             @@@@@@@@@@      @@@@@@@@@@@@@@@@@@@@@@@      @@@@@@@@@@
           @@@@@@@@@@@@      @@@@@@@@@@@@@@@@@@@@@@@      @@@@@@@@@@@@
         @@@@@@@@@@@@@@      @@@@@@@@@@@@@@@@@@@@@@@      @@@@@@@@@@@@@@
        *@@@@@@@@@@@@@      @@@@@@@@@@@@@@@@@@@@@@         @@@@@@@@@@@@@
         @@@@@@@@@@        @@@@@@@@@@@@@@@@@@@@@%            &@@@@@@@@@@
           @@@@           @@@@@@@@@@@@@@@@@@&                     @@@@
                        @@@@@@@@
                   @@@@@@@@@
      @@@@@@@@@@@@@@@@@@@@        ,@@@@@@@@@@@                 @@@@@@@@@@@@
   @@@@@@@@@@@@@@@@@@@@@@       @@@@@@@@@@@@@@@@@           @@@@@@@@@@@@@@@@@@
  @@@@@@@@@@@@@@@@@@@@@@      @@@@@@@@@@@@@@@@@@@@@       @@@@@@@@@@@@@@@@@@@@@
 @@@@@@@@@@@@@@@@@@@@@@@     @@@@@@@@@@@@@@@@@@@@@@@      @@@@@@@@@@@@@@@@@@@@@@
@@@@@@@@@@@@@@@@@@@@@@@@     @@@@@@@@@@@@@@@@@@@@@@@     @@@@@@@@@@@@@@@@@@@@@@@
 @@@@@@@@@@@@@@@@@@@@@@      @@@@@@@@@@@@@@@@@@@@@@@     @@@@@@@@@@@@@@@@@@@@@@@
  @@@@@@@@@@@@@@@@@@@@@       @@@@@@@@@@@@@@@@@@@@@      @@@@@@@@@@@@@@@@@@@@@@
   @@@@@@@@@@@@@@@@@@           @@@@@@@@@@@@@@@@@       @@@@@@@@@@@@@@@@@@@@@@
      @@@@@@@@@@@@                 @@@@@@@@@@@         @@@@@@@@@@@@@@@@@@@@
                                                     @@@@@@@@@
                                                 @@@@@@@@
           @@@@                     &@@@@@@@@@@@@@@@@@@           @@@@
         @@@@@@@@@@             @@@@@@@@@@@@@@@@@@@@@        &@@@@@@@@@@
        *@@@@@@@@@@@@@        @@@@@@@@@@@@@@@@@@@@@@@      @@@@@@@@@@@@@
         @@@@@@@@@@@@@@      @@@@@@@@@@@@@@@@@@@@@@@      @@@@@@@@@@@@@@
           @@@@@@@@@@@@      @@@@@@@@@@@@@@@@@@@@@@@      @@@@@@@@@@@@
             @@@@@@@@@@      @@@@@@@@@@@@@@@@@@@@@@@      @@@@@@@@@@
                              @@@@@@@@@@@@@@@@@@@@@
                               @@@@@@@@@@@@@@@@@@@
                                 @@@@@@@@@@@@@@@
                                        @
"
echo "$logo"
echo "Welcome to LabDAO! Documentation at https://github.com/labdao/ganglia"<|MERGE_RESOLUTION|>--- conflicted
+++ resolved
@@ -2,10 +2,11 @@
 # This script is tested to run on a fresh Ubuntu 20.04 LTS Nvidia GPU compute instance
 # Specifically tested on an AWS P3, G4, and G5 instance
 
-<<<<<<< HEAD
-=======
 # this exception allows exit 77 to exit the whole script within subshells
->>>>>>> d95ccdae
+# https://unix.stackexchange.com/questions/48533/exit-shell-script-from-a-subshell
+set -E
+trap '[ "$?" -ne 77 ] || exit 77' ERR
+
 # https://unix.stackexchange.com/questions/48533/exit-shell-script-from-a-subshell
 set -E
 trap '[ "$?" -ne 77 ] || exit 77' ERR
