name: 'Gateway Tests'
description: 'Tests that gateway features work'
runs:
  using: 'composite'
  steps:
    - name: Test healthcheck endpoint
      run: |
        response=$(curl --silent http://localhost:8080/healthcheck)
        if [[ "$response" != "Healthy" ]]; then
          echo "Test 1 failed: Expected 'Healthy' but got '$response'"
          exit 1
        else
          echo "Gateway Healthcheck passed"
        fi
      shell: bash

    - name: Test add Datafile endpoint
      run: |
        # upload first file
        response=$(curl --silent -X POST \
                          -F "file=@testdata/binding/abl/7n9g.pdb;filename=7n9g.pdb" \
                          -F "filename=7n9g.pdb" \
                          -F "wallet_address=0xd8dA6BF26964aF9D7eEd9e03E53415D37aA96045" \
                          http://localhost:8080/datafiles)
        if echo "$response" | jq -e '.cid' > /dev/null; then
          echo "File upload test passed"
        else
          echo "File upload test failed: 'cid' key not found in the response"
          exit 1
        fi

        # upload second file
        response=$(curl --silent -X POST \
                          -F "file=@testdata/binding/abl/ZINC000003986735.sdf;filename=ZINC000003986735.sdf" \
                          -F "filename=ZINC000003986735.sdf" \
                          -F "wallet_address=0xd8dA6BF26964aF9D7eEd9e03E53415D37aA96045" \
                          http://localhost:8080/datafiles)
        if echo "$response" | jq -e '.cid' > /dev/null; then
          echo "File upload test passed"
        else
          echo "File upload test failed: 'cid' key not found in the response"
          exit 1
        fi
      shell: bash

    - name: Test List Datafiles Endpoint
      run: |
        response=$(curl --silent http://localhost:8080/datafiles)
        length=$(echo "$response" | jq 'length')

        if [ "$length" -eq 2 ]; then
           echo "Datafiles test passed"
        else
           echo "Datafiles test failed: Expected length of 2 but got '$length'"
           exit 1
        fi
      shell: bash

    - name: Test add Tool Endpoint
      run: |
        TOOL_JSON_CONTENT=$(jq -c . < tools/equibind.json)
        json_payload="{\"toolJson\": $TOOL_JSON_CONTENT, \"walletAddress\": \"0xFAC3C5053ED4B4A7689118Cc626A49F3296484E6\"}"
        response=$(curl -s -X POST "http://localhost:8080/tools" \
               -H "Content-Type: application/json" \
               -d "$json_payload")

        cid_value=$(echo "$response" | jq -r '.cid')

        if [ "$cid_value" == "QmdkNTB5yz4x83HTVrwMw9cxPE4t5Szyae8PSPC5igdxXJ" ]; then
           echo "Add Tool upload test passed"
        else
           echo "Add Tool upload test failed: Expected 'QmdkNTB5yz4x83HTVrwMw9cxPE4t5Szyae8PSPC5igdxXJ' but got '$cid_value'"
           exit 1
        fi
      shell: bash

    - name: Test list Tools Endpoint
      run: |
        response=$(curl --silent http://localhost:8080/tools)
        length=$(echo "$response" | jq 'length')

        if [ "$length" -eq 1 ]; then
           echo "List Tools test passed"
        else
           echo "List Tools test failed: Expected length of 1 but got '$length'"
           exit 1
        fi
      shell: bash

    - name: Test Add Flow Endpoint
      run: |
        payload='{
          "name": "testFlow",
<<<<<<< HEAD
          "walletAddress": "0xFAC3C5053ED4B4A7689118Cc626A49F3296484E6",
          "toolCid": "QmTFMb527A3VDCmVNwC1d6yCM3eUdvLwHsEXwtRULeczZ2",
=======
          "walletAddress": "0xab5801a7d398351b8be11c439e05c5b3259aec9b",
          "toolCid": "QmdkNTB5yz4x83HTVrwMw9cxPE4t5Szyae8PSPC5igdxXJ",
>>>>>>> 0b65a00e
          "scatteringMethod": "dotProduct",
          "kwargs": {
            "protein": ["QmUWCBTqbRaKkPXQ3M14NkUuM4TEwfhVfrqLNoBB7syyyd/7n9g.pdb"],
            "small_molecule": ["QmV6qVzdQLNM6SyEDB3rJ5R5BYJsQwQTn1fjmPzvCCkCYz/ZINC000003986735.sdf"]
          }
        }'

        response=$(curl -s -X POST "http://localhost:8080/flows" \
               -H "Content-Type: application/json" \
               -d "$payload")

        # Extract the CID from the response
        echo "$response"
        cid_value=$(echo "$response" | jq -r '.cid')
        echo "$response" | jq -r '.cid'

        # Check if the CID exists
        if [[ ! -z "$cid_value" && "$cid_value" != "null" ]]; then
           echo "$response" | jq -r '.cid'
           echo "Create Flow test passed"
        else
           echo "Create Flow test failed: CID not found in the response"
           exit 1
        fi
      shell: bash<|MERGE_RESOLUTION|>--- conflicted
+++ resolved
@@ -91,13 +91,8 @@
       run: |
         payload='{
           "name": "testFlow",
-<<<<<<< HEAD
           "walletAddress": "0xFAC3C5053ED4B4A7689118Cc626A49F3296484E6",
-          "toolCid": "QmTFMb527A3VDCmVNwC1d6yCM3eUdvLwHsEXwtRULeczZ2",
-=======
-          "walletAddress": "0xab5801a7d398351b8be11c439e05c5b3259aec9b",
           "toolCid": "QmdkNTB5yz4x83HTVrwMw9cxPE4t5Szyae8PSPC5igdxXJ",
->>>>>>> 0b65a00e
           "scatteringMethod": "dotProduct",
           "kwargs": {
             "protein": ["QmUWCBTqbRaKkPXQ3M14NkUuM4TEwfhVfrqLNoBB7syyyd/7n9g.pdb"],
