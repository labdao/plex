---

# This workflow will build a golang project and runs CI tests

name: CI

on:
  push:
    branches: ["main"]
    paths-ignore:
      - 'docs/**'
      - 'infrastructure/**'
  pull_request:
    branches: ["main"]
    paths-ignore:
      - 'docs/**'
      - 'infrastructure/**'

# Only run one at a time
concurrency:
  group: ${{ github.workflow }}-${{ github.event.pull_request.number || github.ref }}
  cancel-in-progress: true

jobs:
  go:
    strategy:
      matrix:
        os:
          - ubuntu-22.04
            # - macos-13
    runs-on: ${{ matrix.os }}
    environment: ci
    steps:
      - uses: actions/checkout@v3

      - name: Set up Go
        uses: actions/setup-go@v3
        with:
          go-version: 1.20.3

      - name: Install dependencies
        run: go mod download

      - name: Build
        run: go build

      - name: upload plex binary to be used by other jobs
        uses: actions/upload-artifact@v3
        with:
          name: plex-binary-${{matrix.os}}
          path: ./plex

      - name: Test
        run: go test ./... -v

  # Only downloading cli for linux
  ci-setup-compose:
    strategy:
      matrix:
        os: [ubuntu-22.04]
    runs-on: ${{ matrix.os }}
    environment: ci
    steps:
      - name: Download docker compose
        run: |
          # Download docker-compose plugin
          if [[ "$OSTYPE" == "linux-gnu"* ]]; then
            curl -sSL https://github.com/docker/compose/releases/download/v2.20.3/docker-compose-linux-x86_64 -o docker-compose
          elif [[ "$OSTYPE" == "darwin"* ]]; then
            curl -sSL https://github.com/docker/compose/releases/download/v2.20.3/docker-compose-darwin-aarch64 -o docker-compose
          fi

      - name: upload docker-compose plugin to be used later
        uses: actions/upload-artifact@v3
        with:
          name: docker-compose-plugin-${{matrix.os}}
          path: ./docker-compose

  ci-setup-ipfs:
    strategy:
      matrix:
        os:
          - ubuntu-22.04
            # - macos-13
    runs-on: ${{ matrix.os }}
    environment: ci
    steps:
      - name: Download and extract ipfs binary tarball
        run: |
          # Download ipfs binary
          # Download docker-compose plugin
          if [[ "$OSTYPE" == "linux-gnu"* ]]; then
            curl -sSL https://github.com/ipfs/kubo/releases/download/v0.18.0/kubo_v0.18.0_linux-amd64.tar.gz -o kubo.tgz
          elif [[ "$OSTYPE" == "darwin"* ]]; then
            curl -sSL https://github.com/ipfs/kubo/releases/download/v0.18.0/kubo_v0.18.0_darwin-arm64.tar.gz -o kubo.tgz
          fi
          tar -zxvf kubo.tgz

      - name: upload ipfs binary to be used later
        uses: actions/upload-artifact@v3
        with:
          name: ipfs-binary-${{matrix.os}}
          path: ./kubo/ipfs
 
  # Download Bacalhau CLI for troubleshooting
  ci-setup-bacalhau:
    strategy:
      matrix:
        os:
          - ubuntu-22.04
          # - macos-13
        bacalhau_version:
          - 1.1.0
    runs-on: ${{ matrix.os }}
    environment: ci
    steps:
      - name: Download bacalhau
        run: |
          # Download bacalhau plugin
          if [[ "$OSTYPE" == "linux-gnu"* ]]; then
            curl -sSL https://github.com/bacalhau-project/bacalhau/releases/download/v${{ matrix.bacalhau_version }}/bacalhau_v${{ matrix.bacalhau_version }}_linux_amd64.tar.gz -o bacalhau.tgz
          elif [[ "$OSTYPE" == "darwin"* ]]; then
            curl -sSL https://github.com/bacalhau-project/bacalhau/releases/download/v${{ matrix.bacalhau_version }}/bacalhau_v${{ matrix.bacalhau_version }}_darwin_arm64.tar.gz -o bacalhau.tgz
          fi
          tar -zxvf bacalhau.tgz

      - name: upload bacalhau plugin to be used later
        uses: actions/upload-artifact@v3
        with:
          name: bacalhau-binary-${{matrix.os}}-${{matrix.bacalhau_version}}
          path: ./bacalhau

  ci-public:
    needs:
      - go
      - ci-setup-compose
    strategy:
      matrix:
        os:
          - ubuntu-22.04
          # - macos-13
        bacalhau_version:
          - 1.1.0
    runs-on: ${{ matrix.os }}
    environment: ci
    env:
      # Setting it at workflow level to be used by all the steps
      BACALHAU_API_HOST: "127.0.0.1"
<<<<<<< HEAD
      NEXT_PUBLIC_PRIVY_APP_ID: "${{ secrets.NEXT_PUBLIC_PRIVY_APP_ID }}"
=======
>>>>>>> 03037840
    steps:
      - name: Checkout code
        uses: actions/checkout@v4

      - name: download plex binary
        uses: actions/download-artifact@v3
        with:
          name: plex-binary-${{matrix.os}}

      - name: download bacalhau binary
        uses: actions/download-artifact@v3
        with:
          name: bacalhau-binary-${{matrix.os}}-${{matrix.bacalhau_version}}

      - name: download docker compose plugin artifact
        if: runner.os != 'macos'
        uses: actions/download-artifact@v3
        with:
          name: docker-compose-plugin-${{matrix.os}}

      - name: Setup docker (missing on MacOS)
        if: runner.os == 'macos'
        run: |
          brew install colima docker docker-compose
          colima start

          # For testcontainers to find the Colima socket
          # https://github.com/abiosoft/colima/blob/main/docs/FAQ.md#cannot-connect-to-the-docker-daemon-at-unixvarrundockersock-is-the-docker-daemon-running
          sudo ln -sf $HOME/.colima/default/docker.sock /var/run/docker.sock

          mkdir -p ~/.docker/cli-plugins
          ln -sfn /usr/local/opt/docker-compose/bin/docker-compose ~/.docker/cli-plugins/docker-compose
          docker version
          docker compose version

      - name: Setup docker compose plugin
        if: runner.os != 'macos'
        run: |
          # Install docker-compose
          DOCKER_CONFIG=${DOCKER_CONFIG:-$HOME/.docker}
          mkdir -p $DOCKER_CONFIG/cli-plugins
          mv docker-compose $DOCKER_CONFIG/cli-plugins/docker-compose
          chmod +x $DOCKER_CONFIG/cli-plugins/docker-compose

          # Output version info
          docker version
          docker compose version

      - name: docker compose build
        run: |
          # Build in parallel
          docker compose build --parallel
        env:
          NEXT_PUBLIC_PRIVY_APP_ID: ${{ secrets.NEXT_PUBLIC_PRIVY_APP_ID }}

      - name: Bring up the stack
        run: |
          # Setup docker compose
          docker compose up -d --wait
        env:
          NEXT_PUBLIC_PRIVY_APP_ID: ${{ secrets.NEXT_PUBLIC_PRIVY_APP_ID }}

<<<<<<< HEAD
=======
      - name: Bring up the stack
        if: matrix.bacalhau_version == '1.1.0'
        run: |
          # Setup docker compose 1.1.0
          docker compose -f docker-compose.yml -f docker-compose.1.1.0.yml up -d --wait
        env:
          NEXT_PUBLIC_PRIVY_APP_ID: ${{ secrets.NEXT_PUBLIC_PRIVY_APP_ID }}

>>>>>>> 03037840
      - name: Run docker compose ps
        run: |
          # Inspect number of running containers
          docker compose ps

      - name: Run Equibind
        run: |
          # point towards prod env until docker in docker job launcher is fixed
          export BACALHAU_API_HOST=bacalhau.prod.labdao.xyz
          chmod +x ./bacalhau
          ./bacalhau version

          # Add execute permission
          chmod +x plex

          result_dir=$(./plex init -t tools/equibind.json -i '{"protein": ["testdata/binding/abl/7n9g.pdb"], "small_molecule": ["testdata/binding/abl/ZINC000003986735.sdf"]}' --scatteringMethod=dotProduct --autoRun=true -a test -a ci | grep 'Finished processing, results written to' | sed -n 's/^.*Finished processing, results written to //p' | sed 's/\/io.json//')
          cd "$result_dir/entry-0/outputs"
          if [ "$(find . -name '*docked.sdf' | grep 'docked.sdf')" == "" ]; then
            echo "No docked files found"
            exit 1
          else
            echo "Docked files found:"
            find . -name '*docked.sdf' | grep 'docked.sdf'
          fi

          # revert back to local host for any other steps
          export BACALHAU_API_HOST="127.0.0.1"

      - name: Run bacalhau describe
        # run always even when
        if: always()
        run: |
          # point towards prod env until docker in docker job launcher is fixed
          export BACALHAU_API_HOST=bacalhau.prod.labdao.xyz

          # Execute permission
          chmod +x ./bacalhau
          ./bacalhau version
          JOB_ID=$(./bacalhau list --output json | jq -r '.[0].State.JobID')
          ./bacalhau describe ${JOB_ID}

          # revert back to local host for any other steps
          export BACALHAU_API_HOST="127.0.0.1"

      - name: Run Gateway Integration Tests
        uses: ./.github/actions/gateway-tests

      - name: Run docker compose logs
        # run always even when
        if: always()
        run: |
          docker compose logs

      - name: upload outputs
        # run always even when
        if: always()
        uses: actions/upload-artifact@v3
        with:
          name: ci-public-output-${{matrix.os}}-${{matrix.bacalhau_version}}
          path: |
            job-*
            jobs/

  ci-private:
    needs:
      - go
      - ci-setup-compose
      - ci-setup-ipfs
    strategy:
      matrix:
        os: 
          - ubuntu-22.04
          # -  macos-13
        bacalhau_version:
          - 1.1.0
    runs-on: ${{ matrix.os }}
    environment: ci
    env:
      # Setting it at workflow level to be used by all the steps
      BACALHAU_API_HOST: "127.0.0.1"
    steps:
      - name: Checkout code
        uses: actions/checkout@v4

      - name: download plex binary
        uses: actions/download-artifact@v3
        with:
          name: plex-binary-${{matrix.os}}

      - name: download ipfs binary
        uses: actions/download-artifact@v3
        with:
          name: ipfs-binary-${{matrix.os}}

      - name: download bacalhau binary
        uses: actions/download-artifact@v3
        with:
          name: bacalhau-binary-${{matrix.os}}-${{matrix.bacalhau_version}}

      - name: download docker compose plugin artifact
        if: runner.os != 'macos'
        uses: actions/download-artifact@v3
        with:
          name: docker-compose-plugin-${{matrix.os}}

      - name: Setup docker (missing on MacOS)
        if: runner.os == 'macos'
        run: |
          brew install colima docker docker-compose
          colima start

          # For testcontainers to find the Colima socket
          # https://github.com/abiosoft/colima/blob/main/docs/FAQ.md#cannot-connect-to-the-docker-daemon-at-unixvarrundockersock-is-the-docker-daemon-running
          sudo ln -sf $HOME/.colima/default/docker.sock /var/run/docker.sock

          mkdir -p ~/.docker/cli-plugins
          ln -sfn /usr/local/opt/docker-compose/bin/docker-compose ~/.docker/cli-plugins/docker-compose
          docker version
          docker compose version

      - name: Setup docker compose plugin
        if: runner.os != 'macos'
        run: |
          # Install docker-compose
          DOCKER_CONFIG=${DOCKER_CONFIG:-$HOME/.docker}
          mkdir -p $DOCKER_CONFIG/cli-plugins
          mv docker-compose $DOCKER_CONFIG/cli-plugins/docker-compose
          chmod +x $DOCKER_CONFIG/cli-plugins/docker-compose

          # Output version info
          docker version
          docker compose version

      - name: docker compose build
        run: |
          # Build in parallel
          docker compose build --parallel
        env:
          NEXT_PUBLIC_PRIVY_APP_ID: ${{ secrets.NEXT_PUBLIC_PRIVY_APP_ID }}

      - name: Bring up the stack
        run: |
          # Setup docker compose private
          docker compose -f docker-compose.yml -f docker-compose.private.yml up -d --wait
        env:
          NEXT_PUBLIC_PRIVY_APP_ID: ${{ secrets.NEXT_PUBLIC_PRIVY_APP_ID }}

<<<<<<< HEAD
=======
      - name: Bring up the stack
        if: matrix.bacalhau_version == '1.1.0'
        run: |
          # Setup docker compose private
          docker compose -f docker-compose.yml -f docker-compose.1.1.0.yml -f docker-compose.private.yml up -d --wait
        env:
          NEXT_PUBLIC_PRIVY_APP_ID: ${{ secrets.NEXT_PUBLIC_PRIVY_APP_ID }}

>>>>>>> 03037840
      - name: Run docker compose ps
        run: |
          # Inspect number of running containers
          docker compose ps

      - name: Run Equibind
        # turn back on once baclahau docker in docker job launcher is fixed
        if: false
        run: |
          set -x
          # Add execute permission
          chmod +x plex ipfs

          # Run tests against it
          # using temp directory for ipfs stuff
          export IPFS_PATH=$(mktemp -d)

          # Initialize IPFS repo
          ./ipfs init -e

          # Copy over swarm key and config
          cp -rav $(pwd)/docker/ipfs_data/* "${IPFS_PATH}/"

          export BACALHAU_SERVE_IPFS_PATH="${IPFS_PATH}"
          export BACALHAU_IPFS_SWARM_ADDRESSES="/ip4/127.0.0.1/tcp/4001/p2p/12D3KooWLpoHJCGxxKozRaUK1e1m2ocyVPB9dzbsU2cydujYBCD7"

          result_dir=$(./plex init -t tools/equibind.json -i '{"protein": ["testdata/binding/abl/7n9g.pdb"], "small_molecule": ["testdata/binding/abl/ZINC000003986735.sdf"]}' --scatteringMethod=dotProduct --autoRun=true -a test -a ci | grep 'Finished processing, results written to' | sed -n 's/^.*Finished processing, results written to //p' | sed 's/\/io.json//')
          cd "$result_dir/entry-0/outputs"
          ls -ltraR
          cat exitCode stderr stderr log.txt || true
          if [ "$(find . -name '*docked.sdf' | grep 'docked.sdf')" == "" ]; then
            echo "No docked files found"
            exit 1
          else
            echo "Docked files found:"
            find . -name '*docked.sdf' | grep 'docked.sdf'
          fi

      - name: Run bacalhau describe
        # turn back on once baclahau docker in docker job launcher is fixed
        if: false
        run: |
          # Execute permission
          chmod +x ./bacalhau
          ./bacalhau version
          JOB_ID=$(./bacalhau list --output json | jq -r '.[0].State.JobID')
          ./bacalhau describe ${JOB_ID}

      - name: Run Gateway Integration Tests
        uses: ./.github/actions/gateway-tests

      - name: Run docker compose logs
        # run always even when
        if: always()
        run: |
          docker compose logs

      - name: upload outputs
        # run always even when
        if: always()
        uses: actions/upload-artifact@v3
        with:
          name: ci-private-output-${{matrix.os}}-${{matrix.bacalhau_version}}
          path: |
            job-*
            jobs/<|MERGE_RESOLUTION|>--- conflicted
+++ resolved
@@ -146,10 +146,6 @@
     env:
       # Setting it at workflow level to be used by all the steps
       BACALHAU_API_HOST: "127.0.0.1"
-<<<<<<< HEAD
-      NEXT_PUBLIC_PRIVY_APP_ID: "${{ secrets.NEXT_PUBLIC_PRIVY_APP_ID }}"
-=======
->>>>>>> 03037840
     steps:
       - name: Checkout code
         uses: actions/checkout@v4
@@ -212,17 +208,6 @@
         env:
           NEXT_PUBLIC_PRIVY_APP_ID: ${{ secrets.NEXT_PUBLIC_PRIVY_APP_ID }}
 
-<<<<<<< HEAD
-=======
-      - name: Bring up the stack
-        if: matrix.bacalhau_version == '1.1.0'
-        run: |
-          # Setup docker compose 1.1.0
-          docker compose -f docker-compose.yml -f docker-compose.1.1.0.yml up -d --wait
-        env:
-          NEXT_PUBLIC_PRIVY_APP_ID: ${{ secrets.NEXT_PUBLIC_PRIVY_APP_ID }}
-
->>>>>>> 03037840
       - name: Run docker compose ps
         run: |
           # Inspect number of running containers
@@ -370,17 +355,6 @@
         env:
           NEXT_PUBLIC_PRIVY_APP_ID: ${{ secrets.NEXT_PUBLIC_PRIVY_APP_ID }}
 
-<<<<<<< HEAD
-=======
-      - name: Bring up the stack
-        if: matrix.bacalhau_version == '1.1.0'
-        run: |
-          # Setup docker compose private
-          docker compose -f docker-compose.yml -f docker-compose.1.1.0.yml -f docker-compose.private.yml up -d --wait
-        env:
-          NEXT_PUBLIC_PRIVY_APP_ID: ${{ secrets.NEXT_PUBLIC_PRIVY_APP_ID }}
-
->>>>>>> 03037840
       - name: Run docker compose ps
         run: |
           # Inspect number of running containers
