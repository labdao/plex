---

# This workflow will build a golang project and runs CI tests

name: CI

on:
  workflow_dispatch:
    inputs:
      preview-enabled:
        description: 'check whether to enable preview by setting up tunnel and keep environment up. Default `true`'
        required: false
        type: bool
        default: true
      preview-timeout:
        description: 'preview environment timeout. This setting is how long the environment would be available for. Set it less than Github Action timeout of 360 minutes. This value is passed into `sleep` command, so follow the sleep command syntax. Default `300m`'
        required: false
        type: string
        default: "300m"
  push:
    branches:
      - "main"
      - "staging"
    paths-ignore:
      - 'docs/**'
      - 'infrastructure/**'
  pull_request:
    branches:
      - "main"
      - "staging"
    paths-ignore:
      - 'docs/**'
      - 'infrastructure/**'

# Only run one at a time
concurrency:
  group: ${{ github.workflow }}-${{ github.event.pull_request.number || github.ref }}-${{ github.event_name }}
  cancel-in-progress: true

jobs:
<<<<<<< HEAD
  go:
    strategy:
      matrix:
        os:
          - ubuntu-22.04
            # - macos-13
    runs-on: ${{ matrix.os }}
    environment: ci
    steps:
      - uses: actions/checkout@v4

      - name: Set up Go
        uses: actions/setup-go@v3
        with:
          go-version: 1.20.3

      - name: Install dependencies
        run: go mod download

      - name: Build
        run: go build

      - name: upload plex binary to be used by other jobs
        uses: actions/upload-artifact@v3
        with:
          name: plex-binary-${{matrix.os}}
          path: ./plex

      - name: Test
        run: go test ./... -v
=======
  # # Only downloading cli for macos
  # ci-setup-compose:
  #   strategy:
  #     fail-fast: false
  #     matrix:
  #       os: [macos-13]
  #   runs-on: ${{ matrix.os }}
  #   environment: ci
  #   steps:
  #     - name: Download docker compose
  #       run: |
  #         # Download docker-compose plugin
  #         curl -sSL https://github.com/docker/compose/releases/download/v2.20.3/docker-compose-darwin-aarch64 -o docker-compose

  #     - name: upload docker-compose plugin to be used later
  #       uses: actions/upload-artifact@v3
  #       with:
  #         name: docker-compose-plugin-${{ matrix.os }}
  #         path: ./docker-compose
>>>>>>> acca5c96

  # Download Bacalhau CLI for troubleshooting
  ci-setup-bacalhau:
    strategy:
      fail-fast: false
      matrix:
        os:
          - ubuntu-22.04
          # - macos-13
        bacalhau_version:
          - 1.1.2
          - 1.1.4
    runs-on: ${{ matrix.os }}
    environment: ci
    steps:
      - name: Download bacalhau
        run: |
          # Download bacalhau plugin
          if [[ "$OSTYPE" == "linux-gnu"* ]]; then
            curl -sSL https://github.com/bacalhau-project/bacalhau/releases/download/v${{ matrix.bacalhau_version }}/bacalhau_v${{ matrix.bacalhau_version }}_linux_amd64.tar.gz -o bacalhau.tgz
          elif [[ "$OSTYPE" == "darwin"* ]]; then
            curl -sSL https://github.com/bacalhau-project/bacalhau/releases/download/v${{ matrix.bacalhau_version }}/bacalhau_v${{ matrix.bacalhau_version }}_darwin_arm64.tar.gz -o bacalhau.tgz
          fi
          tar -zxvf bacalhau.tgz

      - name: upload bacalhau plugin to be used later
        uses: actions/upload-artifact@v3
        with:
          name: bacalhau-binary-${{ matrix.os }}-${{ matrix.bacalhau_version }}
          path: ./bacalhau

  ci:
    needs:
      # - ci-setup-compose
      - ci-setup-bacalhau
    strategy:
      fail-fast: false
      matrix:
        os:
          - ubuntu-22.04
          # - macos-13
        bacalhau_version:
          - 1.1.2
          - 1.1.4
        network_mode:
          - public
          - private
    runs-on: ${{ matrix.os }}
    environment: ci
    env:
      BACALHAU_VERSION: ${{ matrix.bacalhau_version }}
      # Setting it at workflow level to be used by all the steps
      BACALHAU_API_HOST: "127.0.0.1"
      LOG_LEVEL: trace
    steps:
      - name: Checkout code
        uses: actions/checkout@v4

      - name: Set up Go
        uses: actions/setup-go@v4
        with:
          go-version: 1.20.3
          cache-dependency-path: go.sum

      - name: Install dependencies
        run: go mod download

      - name: Build
        run: go build

      - name: Upload plex binary
        uses: actions/upload-artifact@v3
        with:
          name: plex-binary-${{ matrix.network_mode }}-${{ matrix.os }}-${{ matrix.bacalhau_version }}
          path: ./plex

      - name: download bacalhau binary
        uses: actions/download-artifact@v3
        with:
          name: bacalhau-binary-${{ matrix.os }}-${{ matrix.bacalhau_version }}

      - name: Setup docker (missing on MacOS)
        if: runner.os == 'macos'
        run: |
          brew install colima docker docker-compose
          colima start

          # For testcontainers to find the Colima socket
          # https://github.com/abiosoft/colima/blob/main/docs/FAQ.md#cannot-connect-to-the-docker-daemon-at-unixvarrundockersock-is-the-docker-daemon-running
          sudo ln -sf $HOME/.colima/default/docker.sock /var/run/docker.sock

          mkdir -p ~/.docker/cli-plugins
          ln -sfn /usr/local/opt/docker-compose/bin/docker-compose ~/.docker/cli-plugins/docker-compose
          docker version
          docker compose version

      - name: Setup docker compose plugin
        if: runner.os != 'macos'
        run: |
          # Output version info
          docker version
          docker compose version

      - name: Bring tunnel for previewing environment
        if: inputs.preview-enabled == 'true'
        run: |
          # Create empty file to avoid issues
          touch ./docker/.env.tunnel

          # Setup docker compose tunnel
          docker compose -f docker-compose.tunnel.yml up -d --wait

          # Dump file contents
          cat ./docker/.env.tunnel

      - name: Tunnel URLs
        if: inputs.preview-enabled == 'true'
        run: |
          cat ./docker/.env.tunnel

      - name: docker compose build
        run: |
          # Source tunnel URL file
          source ./docker/.env.tunnel || true

          # Build compose
          docker compose build --parallel

      - name: Bring up the public stack
        if: matrix.network_mode == 'public'
        run: |
          # Source tunnel URL file
          source ./docker/.env.tunnel || true

          # Compose up
          docker compose -f docker-compose.yml up -d --wait

      - name: Bring up the private stack
        if: matrix.network_mode == 'private'
        run: |
          # Source tunnel URL file
          source ./docker/.env.tunnel || true

          # Compose up
          docker compose -f docker-compose.yml -f docker-compose.private.yml up -d --wait

      - name: Run docker compose ps
        run: |
          # Inspect number of running containers
          docker compose ps

      - name: fix permissions
        if: always()
        run: |
          set -x

          # Execute permission
          chmod +x ./bacalhau ./plex

<<<<<<< HEAD
      - name: Run Gateway Integration Tests
        uses: ./.github/actions/gateway-tests

      - name: Test log streaming
        # run always even when
        if: always()
        run: |
          ./bacalhau docker run -f ubuntu  -- /bin/bash -c 'for i in {1..5}; do echo Hello World; sleep 1; done' | tee -a /tmp/output.log
          cat /tmp/output.log

      - name: Run Labsay
=======
      - name: Go Test
        run: go test ./... -v

      - name: Run Equibind
>>>>>>> acca5c96
        run: |
          set -x

          # Dump BACALHAU_API_HOST
          echo "BACALHAU_API_HOST set to ${BACALHAU_API_HOST}"

          # Create bacalhau config file
          ./bacalhau version

          # Pull equibind image before running the job to get better idea of job run
          docker pull $(cat tools/equibind-ci.json | jq -r '.dockerPull')

          # Get node list
          ./bacalhau node list

          # Run the job
          ./plex init -t tools/equibind-ci.json -i '{"protein": ["testdata/binding/abl/7n9g.pdb"], "small_molecule": ["testdata/binding/abl/ZINC000003986735.sdf"]}' --scatteringMethod=dotProduct --autoRun=true --showAnimation=false -a test -a ci | tee -a plex_run_output.log
          result_dir=$(cat plex_run_output.log | grep 'Finished processing, results written to' | sed -n 's/^.*Finished processing, results written to //p' | sed 's/\/io.json//')

          # Get equibind job id
          echo EQUIBIND_JOB_ID=$(cat plex_run_output.log | grep -oP "^Bacalhau job id.*"  | cut -d ":" -f2 | awk '{print $1}') >> $GITHUB_ENV

          # chdir for outputs
          cd "$result_dir/entry-0/outputs"

          if [ "$(find . -name '*docked.sdf' | grep 'docked.sdf')" == "" ]; then
            echo "No docked files found"
            exit 1
          else
            echo "Docked files found:"
            find . -name '*docked.sdf' | grep 'docked.sdf'
          fi

      - name: Run bacalhau describe
        # run always even when
        if: always()
        run: |
          ./bacalhau describe ${{ env.EQUIBIND_JOB_ID }}

<<<<<<< HEAD
=======
      - name: Run Gateway Integration Tests
        uses: ./.github/actions/gateway-tests

      - name: Test log streaming
        if: matrix.bacalhau_version == '1.1.4'
        run: |
          ./bacalhau docker run -f ubuntu  -- /bin/bash -c 'for i in {1..5}; do echo Hello World; sleep 1; done' | tee -a /tmp/output.log
          cat /tmp/output.log

>>>>>>> acca5c96
      - name: Run docker compose logs
        # run always even when
        if: always()
        run: |
          docker compose logs

      - name: Run docker logs to get additional logs
        # run always even when
        if: always()
        run: |
          docker ps -a
          for container in $(docker ps -qa); do echo ${container};docker logs ${container};done

      - name: upload outputs
        # run always even when
        if: always()
        uses: actions/upload-artifact@v3
        with:
          name: ci-${{ matrix.network_mode }}-output-${{ matrix.os }}-${{ matrix.bacalhau_version }}
          path: |
            plex_run_output.log
            job-*
            jobs/

      - name: Tunnel URLs
        if: inputs.preview-enabled == 'true'
        run: |
          cat ./docker/.env.tunnel

<<<<<<< HEAD
          mkdir -p ~/.docker/cli-plugins
          ln -sfn /usr/local/opt/docker-compose/bin/docker-compose ~/.docker/cli-plugins/docker-compose
          docker version
          docker compose version

      - name: Setup docker compose plugin
        if: runner.os != 'macos'
        run: |
          # Output version info
          docker version
          docker compose version

      - name: docker compose build
        run: |
          # Build in parallel
          docker compose build --parallel
        env:
          NEXT_PUBLIC_PRIVY_APP_ID: ${{ secrets.NEXT_PUBLIC_PRIVY_APP_ID }}

      - name: Bring up the stack
        run: |
          # Setup docker compose private
          docker compose -f docker-compose.yml -f docker-compose.private.yml up -d --wait
        env:
          NEXT_PUBLIC_PRIVY_APP_ID: ${{ secrets.NEXT_PUBLIC_PRIVY_APP_ID }}

      - name: Run docker compose ps
        run: |
          # Inspect number of running containers
          docker compose ps

      - name: fix permissions
        run: |
          set -x

          # Execute permission
          chmod +x ./bacalhau ./plex

      - name: Test log streaming
        # run always even when
        if: always()
        run: |
          ./bacalhau docker run -f ubuntu  -- /bin/bash -c 'for i in {1..5}; do echo Hello World; sleep 1; done' | tee -a /tmp/output.log
          cat /tmp/output.log

      - name: Run Gateway Integration Tests
        uses: ./.github/actions/gateway-tests

      - name: Run Equibind
        # turn back on once baclahau docker in docker job launcher is fixed
        run: |

          # Dump BACALHAU_API_HOST
          echo "BACALHAU_API_HOST set to ${BACALHAU_API_HOST}"

          # Create bacalhau config file
          ./bacalhau version

          # Pull equibind image before running the job to get better idea of job run
          docker pull $(cat tools/equibind-ci.json | jq -r '.dockerPull')

          # Get node list
          ./bacalhau node list

          # Run the job
          ./plex init -t tools/equibind-ci.json -i '{"protein": ["testdata/binding/abl/7n9g.pdb"], "small_molecule": ["testdata/binding/abl/ZINC000003986735.sdf"]}' --scatteringMethod=dotProduct --autoRun=true --showAnimation=false -a test -a ci | tee -a plex_run_output.log
          result_dir=$(cat plex_run_output.log | grep 'Finished processing, results written to' | sed -n 's/^.*Finished processing, results written to //p' | sed 's/\/io.json//')

          # Set equibind job id
          echo EQUIBIND_JOB_ID=$(cat plex_run_output.log | grep -oP "^Bacalhau job id.*"  | cut -d ":" -f2 | awk '{print $1}') >> $GITHUB_ENV

          cd "$result_dir/entry-0/outputs"
          ls -ltraR
          cat exitCode stderr stderr log.txt || true
          if [ "$(find . -name '*docked.sdf' | grep 'docked.sdf')" == "" ]; then
            echo "No docked files found"
            exit 1
          else
            echo "Docked files found:"
            find . -name '*docked.sdf' | grep 'docked.sdf'
          fi

      - name: Run bacalhau describe
        # run always even when
        if: always()
        run: |
          ./bacalhau describe ${{ env.EQUIBIND_JOB_ID }}

      - name: Run docker compose logs
        # run always even when
        if: always()
        run: |
          docker compose logs

      - name: Run docker logs to get additional logs
        # run always even when
        if: always()
        run: |
          docker ps -a
          for container in $(docker ps -qa); do echo ${container};docker logs ${container};done

      - name: upload outputs
        # run always even when
        if: always()
        uses: actions/upload-artifact@v3
        with:
          name: ci-private-output-${{matrix.os}}-${{matrix.bacalhau_version}}
          path: |
            plex_run_output.log
            job-*
            jobs/
=======
      - name: Sleep for preview-timeout
        if: inputs.preview-enabled == 'true'
        run: sleep ${{ inputs.preview-timeout }}
>>>>>>> acca5c96
<|MERGE_RESOLUTION|>--- conflicted
+++ resolved
@@ -38,7 +38,6 @@
   cancel-in-progress: true
 
 jobs:
-<<<<<<< HEAD
   go:
     strategy:
       matrix:
@@ -69,27 +68,6 @@
 
       - name: Test
         run: go test ./... -v
-=======
-  # # Only downloading cli for macos
-  # ci-setup-compose:
-  #   strategy:
-  #     fail-fast: false
-  #     matrix:
-  #       os: [macos-13]
-  #   runs-on: ${{ matrix.os }}
-  #   environment: ci
-  #   steps:
-  #     - name: Download docker compose
-  #       run: |
-  #         # Download docker-compose plugin
-  #         curl -sSL https://github.com/docker/compose/releases/download/v2.20.3/docker-compose-darwin-aarch64 -o docker-compose
-
-  #     - name: upload docker-compose plugin to be used later
-  #       uses: actions/upload-artifact@v3
-  #       with:
-  #         name: docker-compose-plugin-${{ matrix.os }}
-  #         path: ./docker-compose
->>>>>>> acca5c96
 
   # Download Bacalhau CLI for troubleshooting
   ci-setup-bacalhau:
@@ -248,8 +226,10 @@
 
           # Execute permission
           chmod +x ./bacalhau ./plex
-
-<<<<<<< HEAD
+      
+      - name: Go Test
+        run: go test ./... -v
+
       - name: Run Gateway Integration Tests
         uses: ./.github/actions/gateway-tests
 
@@ -261,12 +241,6 @@
           cat /tmp/output.log
 
       - name: Run Labsay
-=======
-      - name: Go Test
-        run: go test ./... -v
-
-      - name: Run Equibind
->>>>>>> acca5c96
         run: |
           set -x
 
@@ -306,18 +280,6 @@
         run: |
           ./bacalhau describe ${{ env.EQUIBIND_JOB_ID }}
 
-<<<<<<< HEAD
-=======
-      - name: Run Gateway Integration Tests
-        uses: ./.github/actions/gateway-tests
-
-      - name: Test log streaming
-        if: matrix.bacalhau_version == '1.1.4'
-        run: |
-          ./bacalhau docker run -f ubuntu  -- /bin/bash -c 'for i in {1..5}; do echo Hello World; sleep 1; done' | tee -a /tmp/output.log
-          cat /tmp/output.log
-
->>>>>>> acca5c96
       - name: Run docker compose logs
         # run always even when
         if: always()
@@ -346,38 +308,6 @@
         if: inputs.preview-enabled == 'true'
         run: |
           cat ./docker/.env.tunnel
-
-<<<<<<< HEAD
-          mkdir -p ~/.docker/cli-plugins
-          ln -sfn /usr/local/opt/docker-compose/bin/docker-compose ~/.docker/cli-plugins/docker-compose
-          docker version
-          docker compose version
-
-      - name: Setup docker compose plugin
-        if: runner.os != 'macos'
-        run: |
-          # Output version info
-          docker version
-          docker compose version
-
-      - name: docker compose build
-        run: |
-          # Build in parallel
-          docker compose build --parallel
-        env:
-          NEXT_PUBLIC_PRIVY_APP_ID: ${{ secrets.NEXT_PUBLIC_PRIVY_APP_ID }}
-
-      - name: Bring up the stack
-        run: |
-          # Setup docker compose private
-          docker compose -f docker-compose.yml -f docker-compose.private.yml up -d --wait
-        env:
-          NEXT_PUBLIC_PRIVY_APP_ID: ${{ secrets.NEXT_PUBLIC_PRIVY_APP_ID }}
-
-      - name: Run docker compose ps
-        run: |
-          # Inspect number of running containers
-          docker compose ps
 
       - name: fix permissions
         run: |
@@ -459,8 +389,7 @@
             plex_run_output.log
             job-*
             jobs/
-=======
+
       - name: Sleep for preview-timeout
         if: inputs.preview-enabled == 'true'
         run: sleep ${{ inputs.preview-timeout }}
->>>>>>> acca5c96
