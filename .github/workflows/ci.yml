--- conflicted
+++ resolved
@@ -50,14 +50,9 @@
           - ubuntu-22.04
           # - macos-13
         bacalhau_version:
-<<<<<<< HEAD
-          - v1.1.2
-          - v1.1.4
-=======
           - 1.1.2
           - 1.1.4
           - 1.2.0
->>>>>>> 4fccb92e
     runs-on: ${{ matrix.os }}
     environment: ci
     steps:
@@ -88,14 +83,9 @@
           - ubuntu-22.04
           # - macos-13
         bacalhau_version:
-<<<<<<< HEAD
-          - v1.1.2
-          - v1.1.4
-=======
           - 1.1.2
           - 1.1.4
           - 1.2.0
->>>>>>> 4fccb92e
         network_mode:
           - public
           - private
