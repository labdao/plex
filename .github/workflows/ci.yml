---

# This workflow will build a golang project and runs CI tests

name: CI

on:
  push:
    branches: ["main"]
    paths-ignore:
      - 'docs/**'
      - 'infrastructure/**'
  pull_request:
    branches: ["main"]
    paths-ignore:
      - 'docs/**'
      - 'infrastructure/**'

# Only run one at a time
concurrency:
  group: ${{ github.workflow }}-${{ github.event.pull_request.number || github.ref }}
  cancel-in-progress: true

jobs:
  go:
    strategy:
      matrix:
        os: [ubuntu-22.04] # , macos-13]
    runs-on: ${{ matrix.os }}
    environment: ci
    steps:
      - uses: actions/checkout@v3

      - name: Set up Go
        uses: actions/setup-go@v3
        with:
          go-version: 1.20.3

      - name: Install dependencies
        run: go mod download

      - name: Build
        run: go build

      - name: upload plex binary to be used by other jobs
        uses: actions/upload-artifact@v3
        with:
          name: plex-binary-${{matrix.os}}
          path: ./plex

      - name: Test
        run: go test ./... -v

  # Only downloading cli for linux
  ci-setup-compose:
    strategy:
      matrix:
        os: [ubuntu-22.04]
    runs-on: ${{ matrix.os }}
    environment: ci
    steps:
      - name: Download docker compose
        run: |
          # Download docker-compose plugin
          if [[ "$OSTYPE" == "linux-gnu"* ]]; then
            curl -sSL https://github.com/docker/compose/releases/download/v2.20.3/docker-compose-linux-x86_64 -o docker-compose
          elif [[ "$OSTYPE" == "darwin"* ]]; then
            curl -sSL https://github.com/docker/compose/releases/download/v2.20.3/docker-compose-darwin-aarch64 -o docker-compose
          fi

      - name: upload docker-compose plugin to be used later
        uses: actions/upload-artifact@v3
        with:
          name: docker-compose-plugin-${{matrix.os}}
          path: ./docker-compose

  ci-setup-ipfs:
    strategy:
      matrix:
        os: [ubuntu-22.04] # , macos-13]
    runs-on: ${{ matrix.os }}
    environment: ci
    steps:
      - name: Download and extract ipfs binary tarball
        run: |
          # Download ipfs binary
          # Download docker-compose plugin
          if [[ "$OSTYPE" == "linux-gnu"* ]]; then
            curl -sSL https://github.com/ipfs/kubo/releases/download/v0.18.0/kubo_v0.18.0_linux-amd64.tar.gz -o kubo.tgz
          elif [[ "$OSTYPE" == "darwin"* ]]; then
            curl -sSL https://github.com/ipfs/kubo/releases/download/v0.18.0/kubo_v0.18.0_darwin-arm64.tar.gz -o kubo.tgz
          fi
          tar -zxvf kubo.tgz

      - name: upload ipfs binary to be used later
        uses: actions/upload-artifact@v3
        with:
          name: ipfs-binary-${{matrix.os}}
          path: ./kubo/ipfs
<<<<<<< HEAD
=======
 
  # Download Bacalhau CLI for troubleshooting
  ci-setup-bacalhau:
    strategy:
      matrix:
        os: [ubuntu-22.04]
        bacalhau_version: [1.0.3, 1.1.0]
    runs-on: ${{ matrix.os }}
    environment: ci
    steps:
      - name: Download bacalhau
        run: |
          # Download bacalhau plugin
          if [[ "$OSTYPE" == "linux-gnu"* ]]; then
            curl -sSL https://github.com/bacalhau-project/bacalhau/releases/download/v${{ matrix.bacalhau_version }}/bacalhau_v${{ matrix.bacalhau_version }}_linux_amd64.tar.gz -o bacalhau.tgz
          elif [[ "$OSTYPE" == "darwin"* ]]; then
            curl -sSL https://github.com/bacalhau-project/bacalhau/releases/download/v${{ matrix.bacalhau_version }}/bacalhau_v${{ matrix.bacalhau_version }}_darwin_arm64.tar.gz -o bacalhau.tgz
          fi
          tar -zxvf bacalhau.tgz

      - name: upload bacalhau plugin to be used later
        uses: actions/upload-artifact@v3
        with:
          name: bacalhau-binary-${{matrix.os}}-${{matrix.bacalhau_version}}
          path: ./bacalhau
>>>>>>> 46bb1e50

  ci-public:
    needs:
      - go
      - ci-setup-compose
    strategy:
      matrix:
        os: [ubuntu-22.04] # , macos-13]
        bacalhau_version: [1.0.3, 1.1.0]
    runs-on: ${{ matrix.os }}
    environment: ci
    env:
      # Setting it at workflow level to be used by all the steps
      BACALHAU_API_HOST: "127.0.0.1"
      NEXT_PUBLIC_PRIVY_APP_ID: "{{ secrets.NEXT_PUBLIC_PRIVY_APP_ID }}"
    steps:
      - name: Checkout code
        uses: actions/checkout@v4

      - name: download plex binary
        uses: actions/download-artifact@v3
        with:
          name: plex-binary-${{matrix.os}}

<<<<<<< HEAD
      - name: download bacalhau
        run: |
          curl -sL https://get.bacalhau.org/install.sh | bash
=======
      - name: download bacalhau binary
        uses: actions/download-artifact@v3
        with:
          name: bacalhau-binary-${{matrix.os}}-${{matrix.bacalhau_version}}
>>>>>>> 46bb1e50

      - name: download docker compose plugin artifact
        if: runner.os != 'macos'
        uses: actions/download-artifact@v3
        with:
          name: docker-compose-plugin-${{matrix.os}}

      - name: Setup docker (missing on MacOS)
        if: runner.os == 'macos'
        run: |
          brew install colima docker docker-compose
          colima start

          # For testcontainers to find the Colima socket
          # https://github.com/abiosoft/colima/blob/main/docs/FAQ.md#cannot-connect-to-the-docker-daemon-at-unixvarrundockersock-is-the-docker-daemon-running
          sudo ln -sf $HOME/.colima/default/docker.sock /var/run/docker.sock

          mkdir -p ~/.docker/cli-plugins
          ln -sfn /usr/local/opt/docker-compose/bin/docker-compose ~/.docker/cli-plugins/docker-compose
          docker version
          docker compose version

      - name: Setup docker compose plugin
        if: runner.os != 'macos'
        run: |
          # Install docker-compose
          DOCKER_CONFIG=${DOCKER_CONFIG:-$HOME/.docker}
          mkdir -p $DOCKER_CONFIG/cli-plugins
          mv docker-compose $DOCKER_CONFIG/cli-plugins/docker-compose
          chmod +x $DOCKER_CONFIG/cli-plugins/docker-compose

          # Output version info
          docker version
          docker compose version

      - name: docker compose build
        run: |
          # Build in parallel
          docker compose build --build-arg NEXT_PUBLIC_PRIVY_APP_ID=${{ secrets.NEXT_PUBLIC_PRIVY_APP_ID }} --parallel
        env:
          NEXT_PUBLIC_PRIVY_APP_ID: ${{ secrets.NEXT_PUBLIC_PRIVY_APP_ID }}

      - name: Bring up the stack
        if: matrix.bacalhau_version == '1.0.3'
        run: |
          # Setup docker compose
          docker compose up -d --wait

      - name: Bring up the stack
        if: matrix.bacalhau_version == '1.1.0'
        run: |
          # Setup docker compose 1.1.0
          docker compose -f docker-compose.yml -f docker-compose.1.1.0.yml up -d --wait

      - name: Run docker compose ps
        run: |
          # Inspect number of running containers
          docker compose ps

      - name: Run Equibind
        if: matrix.bacalhau_version == '1.0.3'
        run: |
          # Add execute permission
          chmod +x plex

          result_dir=$(./plex init -t tools/equibind.json -i '{"protein": ["testdata/binding/abl/7n9g.pdb"], "small_molecule": ["testdata/binding/abl/ZINC000003986735.sdf"]}' --scatteringMethod=dotProduct --autoRun=true -a test -a ci | grep 'Finished processing, results written to' | sed -n 's/^.*Finished processing, results written to //p' | sed 's/\/io.json//')
          cd "$result_dir/entry-0/outputs"
          if [ "$(find . -name '*docked.sdf' | grep 'docked.sdf')" == "" ]; then
            echo "No docked files found"
            exit 1
          else
            echo "Docked files found:"
            find . -name '*docked.sdf' | grep 'docked.sdf'
          fi

      - name: Run bacalhau describe
        if: matrix.bacalhau_version == '1.0.3'
        # run always even when
        run: |
          # Execute permission
          chmod +x ./bacalhau
          ./bacalhau version
          JOB_ID=$(./bacalhau list --output json | jq -r '.[0].State.JobID')
          ./bacalhau describe ${JOB_ID}

      - name: Run Gateway Integration Tests
        uses: ./.github/actions/gateway-tests

      - name: Run docker compose logs
        # run always even when
        if: always()
        run: |
          docker compose logs

      - name: upload outputs
        # run always even when
        if: always()
        uses: actions/upload-artifact@v3
        with:
          name: ci-public-output-${{matrix.os}}-${{matrix.bacalhau_version}}
          path: |
            job-*
            jobs/

  ci-private:
    needs:
      - go
      - ci-setup-compose
      - ci-setup-ipfs
    strategy:
      matrix:
        os: [ubuntu-22.04] # , macos-13]
        bacalhau_version: [1.0.3, 1.1.0]
    runs-on: ${{ matrix.os }}
    environment: ci
    env:
      # Setting it at workflow level to be used by all the steps
      BACALHAU_API_HOST: "127.0.0.1"
      NEXT_PUBLIC_PRIVY_APP_ID: "${{ secrets.NEXT_PUBLIC_PRIVY_APP_ID }}"
    steps:
      - name: Checkout code
        uses: actions/checkout@v4

      - name: download plex binary
        uses: actions/download-artifact@v3
        with:
          name: plex-binary-${{matrix.os}}

      - name: download ipfs binary
        uses: actions/download-artifact@v3
        with:
          name: ipfs-binary-${{matrix.os}}

<<<<<<< HEAD
      - name: download bacalhau
        run: |
          curl -sL https://get.bacalhau.org/install.sh | bash
=======
      - name: download bacalhau binary
        uses: actions/download-artifact@v3
        with:
          name: bacalhau-binary-${{matrix.os}}-${{matrix.bacalhau_version}}
>>>>>>> 46bb1e50

      - name: download docker compose plugin artifact
        if: runner.os != 'macos'
        uses: actions/download-artifact@v3
        with:
          name: docker-compose-plugin-${{matrix.os}}

      - name: Setup docker (missing on MacOS)
        if: runner.os == 'macos'
        run: |
          brew install colima docker docker-compose
          colima start

          # For testcontainers to find the Colima socket
          # https://github.com/abiosoft/colima/blob/main/docs/FAQ.md#cannot-connect-to-the-docker-daemon-at-unixvarrundockersock-is-the-docker-daemon-running
          sudo ln -sf $HOME/.colima/default/docker.sock /var/run/docker.sock

          mkdir -p ~/.docker/cli-plugins
          ln -sfn /usr/local/opt/docker-compose/bin/docker-compose ~/.docker/cli-plugins/docker-compose
          docker version
          docker compose version

      - name: Setup docker compose plugin
        if: runner.os != 'macos'
        run: |
          # Install docker-compose
          DOCKER_CONFIG=${DOCKER_CONFIG:-$HOME/.docker}
          mkdir -p $DOCKER_CONFIG/cli-plugins
          mv docker-compose $DOCKER_CONFIG/cli-plugins/docker-compose
          chmod +x $DOCKER_CONFIG/cli-plugins/docker-compose

          # Output version info
          docker version
          docker compose version

      - name: docker compose build
        run: |
          # Build in parallel
          docker compose build --build-arg NEXT_PUBLIC_PRIVY_APP_ID=${{ secrets.NEXT_PUBLIC_PRIVY_APP_ID }} --parallel
        env:
          NEXT_PUBLIC_PRIVY_APP_ID: ${{ secrets.NEXT_PUBLIC_PRIVY_APP_ID }}

      - name: Bring up the stack
        if: matrix.bacalhau_version == '1.0.3'
        run: |
          # Setup docker compose private
          docker compose -f docker-compose.yml -f docker-compose.private.yml up -d --wait

      - name: Bring up the stack
        if: matrix.bacalhau_version == '1.1.0'
        run: |
          # Setup docker compose private
          docker compose -f docker-compose.yml -f docker-compose.1.1.0.yml -f docker-compose.private.yml up -d --wait

      - name: Run docker compose ps
        run: |
          # Inspect number of running containers
          docker compose ps

      - name: Run Equibind
        if: matrix.bacalhau_version == '1.0.3'
        run: |
          set -x
          # Add execute permission
          chmod +x plex ipfs

          # Run tests against it
          # using temp directory for ipfs stuff
          export IPFS_PATH=$(mktemp -d)

          # Initialize IPFS repo
          ./ipfs init -e

          # Copy over swarm key and config
          cp -rav $(pwd)/docker/ipfs_data/* "${IPFS_PATH}/"

          export BACALHAU_SERVE_IPFS_PATH="${IPFS_PATH}"
          export BACALHAU_IPFS_SWARM_ADDRESSES="/ip4/127.0.0.1/tcp/4001/p2p/12D3KooWLpoHJCGxxKozRaUK1e1m2ocyVPB9dzbsU2cydujYBCD7"

          result_dir=$(./plex init -t tools/equibind.json -i '{"protein": ["testdata/binding/abl/7n9g.pdb"], "small_molecule": ["testdata/binding/abl/ZINC000003986735.sdf"]}' --scatteringMethod=dotProduct --autoRun=true -a test -a ci | grep 'Finished processing, results written to' | sed -n 's/^.*Finished processing, results written to //p' | sed 's/\/io.json//')
          cd "$result_dir/entry-0/outputs"
          ls -ltraR
          cat exitCode stderr stderr log.txt || true
          if [ "$(find . -name '*docked.sdf' | grep 'docked.sdf')" == "" ]; then
            echo "No docked files found"
            exit 1
          else
            echo "Docked files found:"
            find . -name '*docked.sdf' | grep 'docked.sdf'
          fi

      - name: Run bacalhau describe
        if: matrix.bacalhau_version == '1.0.3'
        run: |
          # Execute permission
          chmod +x ./bacalhau
          ./bacalhau version
          JOB_ID=$(./bacalhau list --output json | jq -r '.[0].State.JobID')
          ./bacalhau describe ${JOB_ID}

      - name: Run Gateway Integration Tests
        uses: ./.github/actions/gateway-tests

      - name: Run docker compose logs
        # run always even when
        if: always()
        run: |
          docker compose logs

      - name: upload outputs
        # run always even when
        if: always()
        uses: actions/upload-artifact@v3
        with:
          name: ci-private-output-${{matrix.os}}-${{matrix.bacalhau_version}}
          path: |
            job-*
            jobs/<|MERGE_RESOLUTION|>--- conflicted
+++ resolved
@@ -97,8 +97,6 @@
         with:
           name: ipfs-binary-${{matrix.os}}
           path: ./kubo/ipfs
-<<<<<<< HEAD
-=======
  
   # Download Bacalhau CLI for troubleshooting
   ci-setup-bacalhau:
@@ -124,7 +122,6 @@
         with:
           name: bacalhau-binary-${{matrix.os}}-${{matrix.bacalhau_version}}
           path: ./bacalhau
->>>>>>> 46bb1e50
 
   ci-public:
     needs:
@@ -149,16 +146,10 @@
         with:
           name: plex-binary-${{matrix.os}}
 
-<<<<<<< HEAD
-      - name: download bacalhau
-        run: |
-          curl -sL https://get.bacalhau.org/install.sh | bash
-=======
       - name: download bacalhau binary
         uses: actions/download-artifact@v3
         with:
           name: bacalhau-binary-${{matrix.os}}-${{matrix.bacalhau_version}}
->>>>>>> 46bb1e50
 
       - name: download docker compose plugin artifact
         if: runner.os != 'macos'
@@ -292,16 +283,10 @@
         with:
           name: ipfs-binary-${{matrix.os}}
 
-<<<<<<< HEAD
-      - name: download bacalhau
-        run: |
-          curl -sL https://get.bacalhau.org/install.sh | bash
-=======
       - name: download bacalhau binary
         uses: actions/download-artifact@v3
         with:
           name: bacalhau-binary-${{matrix.os}}-${{matrix.bacalhau_version}}
->>>>>>> 46bb1e50
 
       - name: download docker compose plugin artifact
         if: runner.os != 'macos'
