---

# This workflow will build a golang project and runs CI tests

name: CI

on:
  push:
    branches: ["main"]
    paths-ignore:
      - 'docs/**'
      - 'infrastructure/**'
  pull_request:
    branches: ["main"]
    paths-ignore:
      - 'docs/**'
      - 'infrastructure/**'

# Only run one at a time
concurrency:
  group: ${{ github.workflow }}-${{ github.event.pull_request.number || github.ref }}
  cancel-in-progress: true

jobs:
  go:
    strategy:
      matrix:
        os:
          - ubuntu-22.04
            # - macos-13
    runs-on: ${{ matrix.os }}
    environment: ci
    steps:
      - uses: actions/checkout@v3

      - name: Set up Go
        uses: actions/setup-go@v3
        with:
          go-version: 1.20.3

      - name: Install dependencies
        run: go mod download

      - name: Build
        run: go build

      - name: upload plex binary to be used by other jobs
        uses: actions/upload-artifact@v3
        with:
          name: plex-binary-${{matrix.os}}
          path: ./plex

      - name: Test
        run: go test ./... -v

          # # Only downloading cli for macos
          # ci-setup-compose:
          #   strategy:
          #     matrix:
          #       os: [macos-13]
          #   runs-on: ${{ matrix.os }}
          #   environment: ci
          #   steps:
          #     - name: Download docker compose
          #       run: |
          #         # Download docker-compose plugin
          #         curl -sSL https://github.com/docker/compose/releases/download/v2.20.3/docker-compose-darwin-aarch64 -o docker-compose

          #     - name: upload docker-compose plugin to be used later
          #       uses: actions/upload-artifact@v3
          #       with:
          #         name: docker-compose-plugin-${{matrix.os}}
          #         path: ./docker-compose

  ci-setup-ipfs:
    strategy:
      matrix:
        os:
          - ubuntu-22.04
            # - macos-13
    runs-on: ${{ matrix.os }}
    environment: ci
    steps:
      - name: Download and extract ipfs binary tarball
        run: |
          # Download ipfs binary
          # Download docker-compose plugin
          if [[ "$OSTYPE" == "linux-gnu"* ]]; then
            curl -sSL https://github.com/ipfs/kubo/releases/download/v0.18.0/kubo_v0.18.0_linux-amd64.tar.gz -o kubo.tgz
          elif [[ "$OSTYPE" == "darwin"* ]]; then
            curl -sSL https://github.com/ipfs/kubo/releases/download/v0.18.0/kubo_v0.18.0_darwin-arm64.tar.gz -o kubo.tgz
          fi
          tar -zxvf kubo.tgz

      - name: upload ipfs binary to be used later
        uses: actions/upload-artifact@v3
        with:
          name: ipfs-binary-${{matrix.os}}
          path: ./kubo/ipfs

  # Download Bacalhau CLI for troubleshooting
  ci-setup-bacalhau:
    strategy:
      matrix:
        os:
          - ubuntu-22.04
          # - macos-13
        bacalhau_version:
          - 1.1.2
    runs-on: ${{ matrix.os }}
    environment: ci
    steps:
      - name: Download bacalhau
        run: |
          # Download bacalhau plugin
          if [[ "$OSTYPE" == "linux-gnu"* ]]; then
            curl -sSL https://github.com/bacalhau-project/bacalhau/releases/download/v${{ matrix.bacalhau_version }}/bacalhau_v${{ matrix.bacalhau_version }}_linux_amd64.tar.gz -o bacalhau.tgz
          elif [[ "$OSTYPE" == "darwin"* ]]; then
            curl -sSL https://github.com/bacalhau-project/bacalhau/releases/download/v${{ matrix.bacalhau_version }}/bacalhau_v${{ matrix.bacalhau_version }}_darwin_arm64.tar.gz -o bacalhau.tgz
          fi
          tar -zxvf bacalhau.tgz

      - name: upload bacalhau plugin to be used later
        uses: actions/upload-artifact@v3
        with:
          name: bacalhau-binary-${{matrix.os}}-${{matrix.bacalhau_version}}
          path: ./bacalhau

  ci-public:
    needs:
      - go
        # - ci-setup-compose
      - ci-setup-bacalhau
    strategy:
      matrix:
        os:
          - ubuntu-22.04
          # - macos-13
        bacalhau_version:
          - 1.1.2
    runs-on: ${{ matrix.os }}
    environment: ci
    env:
      BACALHAU_VERSION: ${{matrix.bacalhau_version}}
      # Setting it at workflow level to be used by all the steps
      BACALHAU_API_HOST: "127.0.0.1"
<<<<<<< HEAD
      NEXT_PUBLIC_OPTIMISM_GOERLI_ALCHEMY_RPC: "https://goerli.optimism.io"
=======
      LOG_LEVEL: trace
>>>>>>> 0b65a00e
    steps:
      - name: Checkout code
        uses: actions/checkout@v4

      - name: download plex binary
        uses: actions/download-artifact@v3
        with:
          name: plex-binary-${{matrix.os}}

      - name: download bacalhau binary
        uses: actions/download-artifact@v3
        with:
          name: bacalhau-binary-${{matrix.os}}-${{matrix.bacalhau_version}}

      - name: Setup docker (missing on MacOS)
        if: runner.os == 'macos'
        run: |
          brew install colima docker docker-compose
          colima start

          # For testcontainers to find the Colima socket
          # https://github.com/abiosoft/colima/blob/main/docs/FAQ.md#cannot-connect-to-the-docker-daemon-at-unixvarrundockersock-is-the-docker-daemon-running
          sudo ln -sf $HOME/.colima/default/docker.sock /var/run/docker.sock

          mkdir -p ~/.docker/cli-plugins
          ln -sfn /usr/local/opt/docker-compose/bin/docker-compose ~/.docker/cli-plugins/docker-compose
          docker version
          docker compose version

      - name: Setup docker compose plugin
        if: runner.os != 'macos'
        run: |
          # Output version info
          docker version
          docker compose version

      - name: docker compose build
        run: |
          # Build in parallel
          docker compose build --parallel
        env:
          NEXT_PUBLIC_PRIVY_APP_ID: ${{ secrets.NEXT_PUBLIC_PRIVY_APP_ID }}

      - name: Bring up the stack
        run: |
          # Setup docker compose
          docker compose -f docker-compose.yml up -d --wait
        env:
          NEXT_PUBLIC_PRIVY_APP_ID: ${{ secrets.NEXT_PUBLIC_PRIVY_APP_ID }}

      - name: Run docker compose ps
        run: |
          # Inspect number of running containers
          docker compose ps

      - name: Run Equibind
        run: |
          # Execute permission
          chmod +x ./bacalhau ./plex

          # Dump BACALHAU_API_HOST
          echo "BACALHAU_API_HOST set to ${BACALHAU_API_HOST}"

          # Create bacalhau config file
          ./bacalhau version

          # Pull equibind image before running the job to get better idea of job run
          docker pull $(cat tools/equibind-ci.json | jq -r '.dockerPull')

          # Get node list
          ./bacalhau node list

          # Run the job
          ./plex init -t tools/equibind-ci.json -i '{"protein": ["testdata/binding/abl/7n9g.pdb"], "small_molecule": ["testdata/binding/abl/ZINC000003986735.sdf"]}' --scatteringMethod=dotProduct --autoRun=true -a test -a ci | tee -a plex_run_output.log
          result_dir=$(cat plex_run_output.log | grep 'Finished processing, results written to' | sed -n 's/^.*Finished processing, results written to //p' | sed 's/\/io.json//')

          # chdir for outputs
          cd "$result_dir/entry-0/outputs"

          if [ "$(find . -name '*docked.sdf' | grep 'docked.sdf')" == "" ]; then
            echo "No docked files found"
            exit 1
          else
            echo "Docked files found:"
            find . -name '*docked.sdf' | grep 'docked.sdf'
          fi

      - name: Run bacalhau describe
        # run always even when
        if: always()
        run: |
          JOB_ID=$(./bacalhau list --output json | jq -r '.[0].State.JobID')
          ./bacalhau describe ${JOB_ID}

      - name: Run Gateway Integration Tests
        uses: ./.github/actions/gateway-tests

      - name: Run docker compose logs
        # run always even when
        if: always()
        run: |
          docker compose logs

      - name: Run docker logs to get additional logs
        # run always even when
        if: always()
        run: |
          docker ps -a
          for container in $(docker ps -qa); do echo ${container};docker logs ${container};done

      - name: upload outputs
        # run always even when
        if: always()
        uses: actions/upload-artifact@v3
        with:
          name: ci-public-output-${{matrix.os}}-${{matrix.bacalhau_version}}
          path: |
            plex_run_output.log
            job-*
            jobs/

  ci-private:
    needs:
      - go
        # - ci-setup-compose
      - ci-setup-ipfs
      - ci-setup-bacalhau
    strategy:
      matrix:
        os:
          - ubuntu-22.04
          # -  macos-13
        bacalhau_version:
          - 1.1.2
    runs-on: ${{ matrix.os }}
    environment: ci
    env:
      BACALHAU_VERSION: ${{matrix.bacalhau_version}}
      # Setting it at workflow level to be used by all the steps
      BACALHAU_API_HOST: "127.0.0.1"
<<<<<<< HEAD
      NEXT_PUBLIC_OPTIMISM_GOERLI_ALCHEMY_RPC: "https://goerli.optimism.io"
=======
      LOG_LEVEL: trace
>>>>>>> 0b65a00e
    steps:
      - name: Checkout code
        uses: actions/checkout@v4

      - name: download plex binary
        uses: actions/download-artifact@v3
        with:
          name: plex-binary-${{matrix.os}}

      - name: download ipfs binary
        uses: actions/download-artifact@v3
        with:
          name: ipfs-binary-${{matrix.os}}

      - name: download bacalhau binary
        uses: actions/download-artifact@v3
        with:
          name: bacalhau-binary-${{matrix.os}}-${{matrix.bacalhau_version}}

      - name: Setup docker (missing on MacOS)
        if: runner.os == 'macos'
        run: |
          brew install colima docker docker-compose
          colima start

          # For testcontainers to find the Colima socket
          # https://github.com/abiosoft/colima/blob/main/docs/FAQ.md#cannot-connect-to-the-docker-daemon-at-unixvarrundockersock-is-the-docker-daemon-running
          sudo ln -sf $HOME/.colima/default/docker.sock /var/run/docker.sock

          mkdir -p ~/.docker/cli-plugins
          ln -sfn /usr/local/opt/docker-compose/bin/docker-compose ~/.docker/cli-plugins/docker-compose
          docker version
          docker compose version

      - name: Setup docker compose plugin
        if: runner.os != 'macos'
        run: |
          # Output version info
          docker version
          docker compose version

      - name: docker compose build
        run: |
          # Build in parallel
          docker compose build --parallel
        env:
          NEXT_PUBLIC_PRIVY_APP_ID: ${{ secrets.NEXT_PUBLIC_PRIVY_APP_ID }}

      - name: Bring up the stack
        run: |
          # Setup docker compose private
          docker compose -f docker-compose.yml -f docker-compose.private.yml up -d --wait
        env:
          NEXT_PUBLIC_PRIVY_APP_ID: ${{ secrets.NEXT_PUBLIC_PRIVY_APP_ID }}

      - name: Run docker compose ps
        run: |
          # Inspect number of running containers
          docker compose ps

      - name: Run Equibind
        # turn back on once baclahau docker in docker job launcher is fixed
        run: |
          set -x

          # Execute permission
          chmod +x ./bacalhau ./plex ./ipfs

          # Dump BACALHAU_API_HOST
          echo "BACALHAU_API_HOST set to ${BACALHAU_API_HOST}"

          # Create bacalhau config file
          ./bacalhau version

          # Pull equibind image before running the job to get better idea of job run
          docker pull $(cat tools/equibind-ci.json | jq -r '.dockerPull')

          # Get node list
          ./bacalhau node list

          # Run tests against it
          # using temp directory for ipfs stuff
          export IPFS_PATH=$(mktemp -d)

          # Initialize IPFS repo
          ./ipfs init -e

          # Copy over swarm key and config
          cp -rav $(pwd)/docker/ipfs_data/* "${IPFS_PATH}/"

          export BACALHAU_SERVE_IPFS_PATH="${IPFS_PATH}"
          export BACALHAU_IPFS_SWARM_ADDRESSES="/ip4/127.0.0.1/tcp/4001/p2p/12D3KooWLpoHJCGxxKozRaUK1e1m2ocyVPB9dzbsU2cydujYBCD7"
          export BACALHAU_NODE_IPFS_SWARMADDRESSES="/ip4/127.0.0.1/tcp/4001/p2p/12D3KooWLpoHJCGxxKozRaUK1e1m2ocyVPB9dzbsU2cydujYBCD7"

          # Run the job
          ./plex init -t tools/equibind-ci.json -i '{"protein": ["testdata/binding/abl/7n9g.pdb"], "small_molecule": ["testdata/binding/abl/ZINC000003986735.sdf"]}' --scatteringMethod=dotProduct --autoRun=true -a test -a ci | tee -a plex_run_output.log
          result_dir=$(cat plex_run_output.log | grep 'Finished processing, results written to' | sed -n 's/^.*Finished processing, results written to //p' | sed 's/\/io.json//')

          cd "$result_dir/entry-0/outputs"
          ls -ltraR
          cat exitCode stderr stderr log.txt || true
          if [ "$(find . -name '*docked.sdf' | grep 'docked.sdf')" == "" ]; then
            echo "No docked files found"
            exit 1
          else
            echo "Docked files found:"
            find . -name '*docked.sdf' | grep 'docked.sdf'
          fi

      - name: Run bacalhau describe
        # run always even when
        if: always()
        run: |
          JOB_ID=$(./bacalhau list --output json | jq -r '.[0].State.JobID')
          ./bacalhau describe ${JOB_ID}

      - name: Run Gateway Integration Tests
        uses: ./.github/actions/gateway-tests

      - name: Run docker compose logs
        # run always even when
        if: always()
        run: |
          docker compose logs

      - name: Run docker logs to get additional logs
        # run always even when
        if: always()
        run: |
          docker ps -a
          for container in $(docker ps -qa); do echo ${container};docker logs ${container};done

      - name: upload outputs
        # run always even when
        if: always()
        uses: actions/upload-artifact@v3
        with:
          name: ci-private-output-${{matrix.os}}-${{matrix.bacalhau_version}}
          path: |
            plex_run_output.log
            job-*
            jobs/<|MERGE_RESOLUTION|>--- conflicted
+++ resolved
@@ -144,11 +144,8 @@
       BACALHAU_VERSION: ${{matrix.bacalhau_version}}
       # Setting it at workflow level to be used by all the steps
       BACALHAU_API_HOST: "127.0.0.1"
-<<<<<<< HEAD
       NEXT_PUBLIC_OPTIMISM_GOERLI_ALCHEMY_RPC: "https://goerli.optimism.io"
-=======
       LOG_LEVEL: trace
->>>>>>> 0b65a00e
     steps:
       - name: Checkout code
         uses: actions/checkout@v4
@@ -289,11 +286,8 @@
       BACALHAU_VERSION: ${{matrix.bacalhau_version}}
       # Setting it at workflow level to be used by all the steps
       BACALHAU_API_HOST: "127.0.0.1"
-<<<<<<< HEAD
       NEXT_PUBLIC_OPTIMISM_GOERLI_ALCHEMY_RPC: "https://goerli.optimism.io"
-=======
       LOG_LEVEL: trace
->>>>>>> 0b65a00e
     steps:
       - name: Checkout code
         uses: actions/checkout@v4
