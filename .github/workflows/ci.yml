--- conflicted
+++ resolved
@@ -191,13 +191,9 @@
       - name: Bring up the stack
         run: |
           # Setup docker compose private
-<<<<<<< HEAD
           docker compose up -d --wait
-=======
-          docker compose up -d
           # Inspect number of running containers
           docker compose ps
->>>>>>> d48fe6a2
 
       - name: Run Equibind
         run: |
@@ -314,13 +310,9 @@
       - name: Bring up the stack
         run: |
           # Setup docker compose private
-<<<<<<< HEAD
           docker compose -f docker-compose.yml -f docker-compose.private.yml up -d --wait
-=======
-          docker compose -f docker-compose.yml -f docker-compose.private.yml  up -d
           # Inspect number of running containers
           docker compose ps
->>>>>>> d48fe6a2
 
       - name: Run Equibind
         run: |
