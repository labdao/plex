--- conflicted
+++ resolved
@@ -51,15 +51,8 @@
         filters: |
           colabdesign:
             - 'tools/colabdesign/**'
-<<<<<<< HEAD
             - '.github/workflows/tools.yml'
             - '.github/workflows/docker.yml'
-=======
-          colabfold:
-            - 'tools/colabfold/**'
-          oddt:
-            - 'tools/oddt/**'
->>>>>>> eed1dece
 
   tools:
     needs: changes-tools
