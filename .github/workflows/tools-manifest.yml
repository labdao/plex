--- conflicted
+++ resolved
@@ -67,13 +67,10 @@
             - 'tools/AF2/AF2-gateway.json'
           aggregater:
             - 'tools/aggregater/aggregater.json'
-<<<<<<< HEAD
+          sequence-sampler_sequence-sampler-gateway:
+            - 'tools/sequence-sampler/sequence-sampler-gateway.json'
           protein-to-dna-icodon_protein-to-dna-icodon:
             - 'tools/protein-to-dna-icodon/protein-to-dna-icodon.json'
-=======
-          sequence-sampler_sequence-sampler-gateway:
-            - 'tools/sequence-sampler/sequence-sampler-gateway.json'
->>>>>>> 3f629449
 
   tools:
     needs: changes-tools
