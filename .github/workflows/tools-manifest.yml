--- conflicted
+++ resolved
@@ -64,15 +64,11 @@
           colabdesign-autoprompt_colabdesign-gateway:
             - 'tools/colabdesign-autoprompt/colabdesign-gateway.json'
           AF2_AF2-gateway:
-<<<<<<< HEAD
-            - 'tools/AF2/AF2-gateway.json' 
-          protein-to-dna-icodon_protein-to-dna-icodon:
-            - 'tools/protein-to-dna-icodon/protein-to-dna-icodon.json'
-=======
             - 'tools/AF2/AF2-gateway.json'
           aggregater:
             - 'tools/aggregater/aggregater.json'
->>>>>>> 0606aea0
+          protein-to-dna-icodon_protein-to-dna-icodon:
+            - 'tools/protein-to-dna-icodon/protein-to-dna-icodon.json'
 
   tools:
     needs: changes-tools
