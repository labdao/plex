# This workflow will build a golang project
# For more information see: https://docs.github.com/en/actions/automating-builds-and-tests/building-and-testing-go

name: Go

on:
  push:
    branches: [ "main" ]
  pull_request:
    branches: [ "main" ]

jobs:

  build:
    runs-on: ubuntu-latest
    environment: ci
    steps:
    - uses: actions/checkout@v3

    - name: Set up Go
      uses: actions/setup-go@v3
      with:
        go-version: 1.19

    - name: Build
<<<<<<< HEAD
      env:
          WEB3STORAGE_TOKEN: ${{ secrets.WEB3STORAGE_TOKEN }}
      run: go build -v ./plexus

    - name: Test
      env:
          WEB3STORAGE_TOKEN: ${{ secrets.WEB3STORAGE_TOKEN }}
      run: go test -v ./plexus
=======
      run: cd ./plexus && go build -v

    - name: Test
      run: cd ./plexus && go test -v
>>>>>>> 64dea62b
<|MERGE_RESOLUTION|>--- conflicted
+++ resolved
@@ -23,18 +23,11 @@
         go-version: 1.19
 
     - name: Build
-<<<<<<< HEAD
       env:
           WEB3STORAGE_TOKEN: ${{ secrets.WEB3STORAGE_TOKEN }}
-      run: go build -v ./plexus
+      run: cd ./plexus && go build -v
 
     - name: Test
       env:
           WEB3STORAGE_TOKEN: ${{ secrets.WEB3STORAGE_TOKEN }}
-      run: go test -v ./plexus
-=======
-      run: cd ./plexus && go build -v
-
-    - name: Test
-      run: cd ./plexus && go test -v
->>>>>>> 64dea62b
+      run: cd ./plexus && go test -v