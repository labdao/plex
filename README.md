--- conflicted
+++ resolved
@@ -1,9 +1,7 @@
 # PLEX 🧫×🧬→💊
-<<<<<<< HEAD
-⚡ **Build highly reproducible container workflows on top of a decentralised compute and storage network.** ⚡
-=======
-⚡ **Run highly reproducible scientific applications on top of a decentralised compute network.** ⚡
->>>>>>> d09598fa
+
+⚡ **Run highly reproducible scientific applications on top of a decentralised compute and storage network.** ⚡
+
 
 <p align="left">
     <a href="https://github.com/labdao/plex/blob/main/LICENSE.md" alt="License">
