--- conflicted
+++ resolved
@@ -34,10 +34,7 @@
 Plex is built with [Bacalhau](https://www.bacalhau.org/) and [IPFS](https://ipfs.tech/).
 
 ## Running the App Locally
-<<<<<<< HEAD
-=======
 
->>>>>>> be0f46b4
 We have `docker-compose` files available to bring up the stack locally.
 
 Note:
