--- conflicted
+++ resolved
@@ -27,15 +27,9 @@
 
 
 PLEX is a simple client for distributed computation.
-<<<<<<< HEAD
-* 🌎**Build once, run anywhere at any scale:** PLEX is using distributed compute and storage to run containers on a public network. Need GPUs? We got you covered. Want to contribute your own compute? Keep reading. 
-* 🔗**Strictly composable:** Every tool in PLEX has declared inputs and outputs. Plugging together tools by other authors should be easy.
-* 🔍**Content-addressed by default:** Every file processed by PLEX has a deterministic content-address. Keep track of your files and always share the right results with other scientists. 
-=======
 * 🌎 **Build once, run anywhere at any scale:** PLEX is using distributed compute and storage to run containers on a public network. Need GPUs? We got you covered.  
-* 🔗 **Strictly modular:** Every tool in PLEX has declared inputs and outputs. Plugging together tools by other authors should be easy.
+* 🔗 **Strictly composable:** Every tool in PLEX has declared inputs and outputs. Plugging together tools by other authors should be easy.
 * 🔍 **Content-addressed by default:** Every file processed by PLEX has a deterministic address based on its content. Keep track of your files and always share the right results with other scientists. 
->>>>>>> 1745c55b
 
 PLEX is based on [Bacalhau](https://www.bacalhau.org/), [IPFS](https://ipfs.tech/), and inspired by [Pydantic](https://docs.pydantic.dev/) and the [Common Workflow Language](https://www.commonwl.org/user_guide/introduction/quick-start.html).
 
