package plex

import (
	"fmt"
	"io/ioutil"
	"os"
	"path"

	"github.com/google/uuid"
	"github.com/labdao/plex/internal/ipfs"
	"github.com/labdao/plex/internal/ipwl"
<<<<<<< HEAD
	web3pkg "github.com/labdao/plex/internal/web3"
)

func Run(toolPath, inputDir, ioJsonPath, workDir string, verbose, retry, local bool, concurrency, layers int, web3 bool) {
	// mint an NFT if web3 flag is set
	if web3 {
		fmt.Println("Minting NFT...")
		web3pkg.MintNFT(toolPath, ioJsonPath)
=======
	"github.com/labdao/plex/internal/web3"
)

func Run(toolPath, inputDir, ioJsonPath, workDir string, verbose, retry, local, showAnimation bool, concurrency, layers int, web3 bool) {
	// mint an NFT if web3 flag is set
	// ./plex -tool equibind -input-io /some/path/to/io.json -web3=true
	if web3 {
		fmt.Println("Minting NFT...")
		mintNFT(toolPath, ioJsonPath)
>>>>>>> 45c3b567
		return
	}

	var workDirPath string
	var err error
	if workDir != "" {
		workDirPath = workDir
		fmt.Println("Resumed working directory: ", workDirPath)
	} else {
		// Create plex working directory
		id := uuid.New()
		cwd, err := os.Getwd()
		if err != nil {
			fmt.Println("Error:", err)
			os.Exit(1)
		}
		workDirPath = path.Join(cwd, id.String())
		err = os.Mkdir(workDirPath, 0755)
		if err != nil {
			fmt.Println("Error:", err)
			os.Exit(1)
		}
		fmt.Println("Created working directory: ", workDirPath)
	}
	// first thing to generate io json and save to plex work dir
	var ioEntries []ipwl.IO
	if toolPath != "" {
		fmt.Println("Reading tool config: ", toolPath)
		toolConfig, err := ipwl.ReadToolConfig(toolPath)
		if err != nil {
			fmt.Println("Error:", err)
			os.Exit(1)
		}
		fmt.Println("Creating IO Entries from input directory: ", inputDir)
		ioEntries, err = ipwl.CreateIOJson(inputDir, toolConfig, toolPath, layers)
		if err != nil {
			fmt.Println("Error:", err)
			os.Exit(1)
		}
	} else if ioJsonPath != "" {
		fmt.Println("Reading IO Entries from: ", ioJsonPath)
		ioEntries, err = ipwl.ReadIOList(ioJsonPath)
		if err != nil {
			fmt.Println("Error:", err)
			os.Exit(1)
		}
	} else if workDir != "" {
		fmt.Println("Reading IO Entries from: ", path.Join(workDirPath, "io.json"))
		ioEntries, err = ipwl.ReadIOList(path.Join(workDirPath, "io.json"))
		if err != nil {
			fmt.Println("Error:", err)
			os.Exit(1)
		}
		ipwl.PrintIOGraphStatus(ioEntries)
	} else {
		fmt.Println("Error: either -input-dir or -input-io is required")
		os.Exit(1)
	}

	ioJsonPath = path.Join(workDirPath, "io.json")
	err = ipwl.WriteIOList(ioJsonPath, ioEntries)
	if err != nil {
		fmt.Println("Error:", err)
		os.Exit(1)
	}
	fmt.Println("Initialized IO file at: ", ioJsonPath)

	fmt.Println("Processing IO Entries")
	fmt.Println(workDirPath)
	fmt.Println(ioJsonPath)
<<<<<<< HEAD
	ipwl.ProcessIOList(workDirPath, ioJsonPath, retry, verbose, local, concurrency)
	fmt.Printf("Finished processing, results written to %s\n", ioJsonPath)
=======
	ipwl.ProcessIOList(workDirPath, ioJsonPath, retry, verbose, local, showAnimation, concurrency)
	fmt.Printf("Finished processing, results written to %s\n", ioJsonPath)
	// if web3 {
	// 	mintNFT(toolPath, ioJsonPath)
	// }
}

func mintNFT(toolPath, ioJsonPath string) {
	// Build NFT metadata
	fmt.Println("Preparing NFT metadata...")
	metadata, err := web3.BuildTokenMetadata(toolPath, ioJsonPath)
	if err != nil {
		fmt.Println("Error:", err)
		os.Exit(1)
	}

	// Create a temporary file
	tempFile, err := ioutil.TempFile("", "metadata-*.json")
	if err != nil {
		fmt.Println("Error:", err)
		os.Exit(1)
	}
	defer os.Remove(tempFile.Name()) // clean up

	// Write the metadata to the temporary file
	_, err = tempFile.WriteString(metadata)
	if err != nil {
		fmt.Println("Error:", err)
		os.Exit(1)
	}

	// Close the file
	err = tempFile.Close()
	if err != nil {
		fmt.Println("Error:", err)
		os.Exit(1)
	}

	// Upload the metadata to IPFS and return the CID
	fmt.Println("Uploading NFT metadata to IPFS...")
	cid, err := ipfs.GetFileCid(tempFile.Name())
	if err != nil {
		fmt.Println("Error:", err)
		os.Exit(1)
	}
	fmt.Printf("NFT metadata uploaded to IPFS: ipfs://%s\n", cid)
>>>>>>> 45c3b567
}<|MERGE_RESOLUTION|>--- conflicted
+++ resolved
@@ -2,33 +2,19 @@
 
 import (
 	"fmt"
-	"io/ioutil"
 	"os"
 	"path"
 
 	"github.com/google/uuid"
-	"github.com/labdao/plex/internal/ipfs"
 	"github.com/labdao/plex/internal/ipwl"
-<<<<<<< HEAD
 	web3pkg "github.com/labdao/plex/internal/web3"
 )
 
-func Run(toolPath, inputDir, ioJsonPath, workDir string, verbose, retry, local bool, concurrency, layers int, web3 bool) {
+func Run(toolPath, inputDir, ioJsonPath, workDir string, verbose, retry, local, showAnimation bool, concurrency, layers int, web3 bool) {
 	// mint an NFT if web3 flag is set
 	if web3 {
 		fmt.Println("Minting NFT...")
 		web3pkg.MintNFT(toolPath, ioJsonPath)
-=======
-	"github.com/labdao/plex/internal/web3"
-)
-
-func Run(toolPath, inputDir, ioJsonPath, workDir string, verbose, retry, local, showAnimation bool, concurrency, layers int, web3 bool) {
-	// mint an NFT if web3 flag is set
-	// ./plex -tool equibind -input-io /some/path/to/io.json -web3=true
-	if web3 {
-		fmt.Println("Minting NFT...")
-		mintNFT(toolPath, ioJsonPath)
->>>>>>> 45c3b567
 		return
 	}
 
@@ -99,55 +85,6 @@
 	fmt.Println("Processing IO Entries")
 	fmt.Println(workDirPath)
 	fmt.Println(ioJsonPath)
-<<<<<<< HEAD
-	ipwl.ProcessIOList(workDirPath, ioJsonPath, retry, verbose, local, concurrency)
-	fmt.Printf("Finished processing, results written to %s\n", ioJsonPath)
-=======
 	ipwl.ProcessIOList(workDirPath, ioJsonPath, retry, verbose, local, showAnimation, concurrency)
 	fmt.Printf("Finished processing, results written to %s\n", ioJsonPath)
-	// if web3 {
-	// 	mintNFT(toolPath, ioJsonPath)
-	// }
-}
-
-func mintNFT(toolPath, ioJsonPath string) {
-	// Build NFT metadata
-	fmt.Println("Preparing NFT metadata...")
-	metadata, err := web3.BuildTokenMetadata(toolPath, ioJsonPath)
-	if err != nil {
-		fmt.Println("Error:", err)
-		os.Exit(1)
-	}
-
-	// Create a temporary file
-	tempFile, err := ioutil.TempFile("", "metadata-*.json")
-	if err != nil {
-		fmt.Println("Error:", err)
-		os.Exit(1)
-	}
-	defer os.Remove(tempFile.Name()) // clean up
-
-	// Write the metadata to the temporary file
-	_, err = tempFile.WriteString(metadata)
-	if err != nil {
-		fmt.Println("Error:", err)
-		os.Exit(1)
-	}
-
-	// Close the file
-	err = tempFile.Close()
-	if err != nil {
-		fmt.Println("Error:", err)
-		os.Exit(1)
-	}
-
-	// Upload the metadata to IPFS and return the CID
-	fmt.Println("Uploading NFT metadata to IPFS...")
-	cid, err := ipfs.GetFileCid(tempFile.Name())
-	if err != nil {
-		fmt.Println("Error:", err)
-		os.Exit(1)
-	}
-	fmt.Printf("NFT metadata uploaded to IPFS: ipfs://%s\n", cid)
->>>>>>> 45c3b567
 }